
// Copyright (c) 2015 Pierre MOULON.

// This Source Code Form is subject to the terms of the Mozilla Public
// License, v. 2.0. If a copy of the MPL was not distributed with this
// file, You can obtain one at http://mozilla.org/MPL/2.0/.

#include "openMVG/sfm/pipelines/localization/SfM_Localizer.hpp"
#include "openMVG/sfm/sfm_data_BA_ceres.hpp"

#include "openMVG/multiview/solver_resection_kernel.hpp"
#include "openMVG/multiview/solver_resection_p3p.hpp"
#include "openMVG/robust_estimation/robust_estimator_ACRansac.hpp"
#include "openMVG/robust_estimation/robust_estimator_ACRansacKernelAdaptator.hpp"

namespace openMVG {
namespace sfm {

struct ResectionSquaredResidualError {
  // Compute the residual of the projection distance(pt2D, Project(P,pt3D))
  // Return the squared error
  static double Error(const Mat34 & P, const Vec2 & pt2D, const Vec3 & pt3D){
    const Vec2 x = Project(P, pt3D);
    return (x - pt2D).squaredNorm();
  }
};

bool SfM_Localizer::Localize
(
  const Pair & image_size,
  const cameras::IntrinsicBase * optional_intrinsics,
  Image_Localizer_Match_Data & resection_data,
  geometry::Pose3 & pose
)
{
  // --
  // Compute the camera pose (resectioning)
  // --
  Mat34 P;
  resection_data.vec_inliers.clear();

  // Setup the admissible upper bound residual error
  const double dPrecision =
    resection_data.error_max == std::numeric_limits<double>::infinity() ?
    std::numeric_limits<double>::infinity() :
    Square(resection_data.error_max);

  size_t MINIMUM_SAMPLES = 0;
  const cameras::Pinhole_Intrinsic * pinhole_cam = dynamic_cast<const cameras::Pinhole_Intrinsic *>(optional_intrinsics);
  if (pinhole_cam == nullptr)
  {
    //--
    // Classic resection (try to compute the entire P matrix)
    typedef openMVG::resection::kernel::SixPointResectionSolver SolverType;
    MINIMUM_SAMPLES = SolverType::MINIMUM_SAMPLES;

    typedef openMVG::robust::ACKernelAdaptorResection<
      SolverType, ResectionSquaredResidualError, openMVG::robust::UnnormalizerResection, Mat34>
      KernelType;

    KernelType kernel(resection_data.pt2D, image_size.first, image_size.second,
      resection_data.pt3D);
    // Robust estimation of the Projection matrix and its precision
    const std::pair<double,double> ACRansacOut =
      openMVG::robust::ACRANSAC(kernel, resection_data.vec_inliers, resection_data.max_iteration, &P, dPrecision, true);
    // Update the upper bound precision of the model found by AC-RANSAC
    resection_data.error_max = ACRansacOut.first;
  }
  else
  {
    //--
    // Since K calibration matrix is known, compute only [R|t]
    typedef openMVG::euclidean_resection::P3PSolver SolverType;
    MINIMUM_SAMPLES = SolverType::MINIMUM_SAMPLES;

    typedef openMVG::robust::ACKernelAdaptorResection_K<
      SolverType, ResectionSquaredResidualError,
      openMVG::robust::UnnormalizerResection, Mat34>  KernelType;

    // since the intrinsics are known undistort the input 2d points
    //@fixe there is a lot of code redundancy in this solution; find better solution to
    // avoid code duplication when calling ACRansacOut
    if(pinhole_cam->have_disto())
    {
      const std::size_t numPts = resection_data.pt2D.cols();
      Mat pt2Dundistorted = Mat2X(2, numPts);
      for(std::size_t iPoint = 0; iPoint < numPts; ++iPoint)
      {
        pt2Dundistorted.col(iPoint) = pinhole_cam->get_ud_pixel(resection_data.pt2D.col(iPoint));
       }
      KernelType kernel = KernelType(pt2Dundistorted, resection_data.pt3D, pinhole_cam->K());
      // Robust estimation of the Projection matrix and its precision
      const std::pair<double,double> ACRansacOut =
        openMVG::robust::ACRANSAC(kernel, resection_data.vec_inliers, resection_data.max_iteration, &P, dPrecision, true);
      // Update the upper bound precision of the model found by AC-RANSAC
      resection_data.error_max = ACRansacOut.first;
    }
    else
    {
      // otherwise we just pass the input points
      KernelType kernel = KernelType(resection_data.pt2D, resection_data.pt3D, pinhole_cam->K());
      // Robust estimation of the Projection matrix and its precision
      const std::pair<double,double> ACRansacOut =
        openMVG::robust::ACRANSAC(kernel, resection_data.vec_inliers, resection_data.max_iteration, &P, dPrecision, true);
      // Update the upper bound precision of the model found by AC-RANSAC
      resection_data.error_max = ACRansacOut.first;
    }
  }

  // Test if the mode support some points (more than those required for estimation)
<<<<<<< HEAD
  const bool bResection = (resection_data.vec_inliers.size() > MINIMUM_SAMPLES * OPENMVG_MINIMUM_SAMPLES_COEF);
=======
  // @fixme this is a compilation flag, this should be rather some sort of param to
  // pass to the function
#ifdef HAVE_CCTAG
  const bool bResection = (resection_data.vec_inliers.size() > MINIMUM_SAMPLES);
#ifdef WANTS_POPART_COUT
  if (!bResection) 
  {
    std::cout << "bResection is false";
    std::cout << " because resection_data.vec_inliers.size() = " << resection_data.vec_inliers.size();
    std::cout << " and MINIMUM_SAMPLES = " << MINIMUM_SAMPLES << std::endl;
  }
#endif
#else
  const bool bResection = (resection_data.vec_inliers.size() > 2.5 * MINIMUM_SAMPLES);
#endif
>>>>>>> fba9fe93

  if (bResection)
  {
    resection_data.projection_matrix = P;
    Mat3 K, R;
    Vec3 t;
    KRt_From_P(P, &K, &R, &t);
    pose = geometry::Pose3(R, -R.transpose() * t);
  }
#ifdef WANTS_POPART_COUT
  std::cout << "\n"
    << "-------------------------------" << "\n"
    << "-- Robust Resection " << "\n"
    << "-- Resection status: " << bResection << "\n"
    << "-- #Points used for Resection: " << resection_data.pt2D.cols() << "\n"
    << "-- #Points validated by robust Resection: " << resection_data.vec_inliers.size() << "\n"
    << "-- Threshold: " << resection_data.error_max << "\n"
    << "-------------------------------" << std::endl;
#endif
  return bResection;
}

bool SfM_Localizer::RefinePose
(
  cameras::IntrinsicBase * intrinsics,
  geometry::Pose3 & pose,
  const Image_Localizer_Match_Data & matching_data,
  bool b_refine_pose,
  bool b_refine_intrinsic
)
{
  // Setup a tiny SfM scene with the corresponding 2D-3D data
  SfM_Data sfm_data;
  // view
  sfm_data.views.insert( std::make_pair(0, std::make_shared<View>("",0, 0, 0)));
  // pose
  sfm_data.poses[0] = pose;
  // intrinsic (the shared_ptr does not take the ownership, will not release the input pointer)
  sfm_data.intrinsics[0] = std::shared_ptr<cameras::IntrinsicBase>(intrinsics, [](cameras::IntrinsicBase*){});
  // structure data (2D-3D correspondences)
  for (size_t i = 0; i < matching_data.vec_inliers.size(); ++i)
  {
    const size_t idx = matching_data.vec_inliers[i];
    Landmark landmark;
    landmark.X = matching_data.pt3D.col(idx);
    landmark.obs[0] = Observation(matching_data.pt2D.col(idx), UndefinedIndexT);
    sfm_data.structure[i] = std::move(landmark);
  }

  Bundle_Adjustment_Ceres bundle_adjustment_obj;
  const bool b_BA_Status = bundle_adjustment_obj.Adjust(sfm_data, b_refine_pose, b_refine_pose, b_refine_intrinsic, false);
  if (b_BA_Status)
  {
    pose = sfm_data.poses[0];
  }
  return b_BA_Status;
}

} // namespace sfm
} // namespace openMVG<|MERGE_RESOLUTION|>--- conflicted
+++ resolved
@@ -108,13 +108,7 @@
   }
 
   // Test if the mode support some points (more than those required for estimation)
-<<<<<<< HEAD
   const bool bResection = (resection_data.vec_inliers.size() > MINIMUM_SAMPLES * OPENMVG_MINIMUM_SAMPLES_COEF);
-=======
-  // @fixme this is a compilation flag, this should be rather some sort of param to
-  // pass to the function
-#ifdef HAVE_CCTAG
-  const bool bResection = (resection_data.vec_inliers.size() > MINIMUM_SAMPLES);
 #ifdef WANTS_POPART_COUT
   if (!bResection) 
   {
@@ -123,10 +117,6 @@
     std::cout << " and MINIMUM_SAMPLES = " << MINIMUM_SAMPLES << std::endl;
   }
 #endif
-#else
-  const bool bResection = (resection_data.vec_inliers.size() > 2.5 * MINIMUM_SAMPLES);
-#endif
->>>>>>> fba9fe93
 
   if (bResection)
   {
