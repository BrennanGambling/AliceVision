--- conflicted
+++ resolved
@@ -28,7 +28,7 @@
   os << "[ ";
   for( const voctree::Word &w : doc )
   {
-          os << w << ", ";
+    os << w << ", ";
   }
   os << "];\n";
   return os;
@@ -426,7 +426,6 @@
     }
     // estimate the pose
     // Do the resectioning: compute the camera pose.
-<<<<<<< HEAD
     resectionData.error_max = std::numeric_limits<double>::max();
     POPART_COUT("[poseEstimation]\tEstimating camera pose...");
     bool bResection = sfm::SfM_Localizer::Localize(std::make_pair(imageGray.Width(), imageGray.Height()),
@@ -434,25 +433,6 @@
                                                    (useInputIntrinsics) ? &queryIntrinsics : nullptr,
                                                    resectionData,
                                                    pose);
-=======
-    double errorMax = std::numeric_limits<double>::max();
-
-    bool bResection = sfm::robustResection(std::make_pair(imageGray.Width(), imageGray.Height()),
-                                           matchData.pt2D, matchData.pt3D,
-                                           &matchData.vec_inliers,
-                                           // Use intrinsic guess if possible
-                                           (useInputIntrinsics) ? &queryK : nullptr,
-                                           &matchData.projection_matrix, &errorMax);
-
-    std::cout << std::endl
-            << "-------------------------------" << std::endl
-            << "-- Robust Resection using view: " << matchedImage.id << std::endl
-            << "-- Resection status: " << bResection << std::endl
-            << "-- #Points used for Resection: " << vec_featureMatches.size() << std::endl
-            << "-- #Points validated by robust Resection: " << matchData.vec_inliers.size() << std::endl
-            << "-- Threshold: " << errorMax << std::endl
-            << "-------------------------------" << std::endl;
->>>>>>> 58d77d66
 
     if(!bResection)
     {
@@ -545,14 +525,12 @@
   // for each similar image found print score and number of features
   for(const voctree::Match & currMatch : matchedImages )
   {
-    // get the corresponding index of the view
-    const IndexT matchedViewIndex = _mapDocIdToView[currMatch.id];
     // get the view handle
-    const std::shared_ptr<sfm::View> matchedView = _sfm_data.views[matchedViewIndex];
+    const std::shared_ptr<sfm::View> matchedView = _sfm_data.views[currMatch.id];
     POPART_COUT( "[database]\t\t match " << matchedView->s_Img_path 
             << " [docid: "<< currMatch.id << "]"
             << " with score " << currMatch.score 
-            << " and it has "  << _regions_per_view[matchedViewIndex]._regions.RegionCount() 
+            << " and it has "  << _regions_per_view[currMatch.id]._regions.RegionCount() 
             << " features with 3D points");
   }
 
@@ -572,15 +550,15 @@
     // minimum number of points that allows a reliable 3D reconstruction
     const size_t minNum3DPoints = 5;
     
-    // the view index of the current matched image
-    const IndexT matchedViewIndex = _mapDocIdToView[matchedImage.id];
     // the handler to the current view
-    const std::shared_ptr<sfm::View> matchedView = _sfm_data.views[matchedViewIndex];
+    const std::shared_ptr<sfm::View> matchedView = _sfm_data.views[matchedImage.id];
+    // its associated reconstructed regions
+    const Reconstructed_RegionsT& matchedRegions = _regions_per_view[matchedImage.id];
     
     // safeguard: we should match the query image with an image that has at least
     // some 3D points visible --> if this is not true it is likely that it is an
     // image of the dataset that was not reconstructed
-    if(_regions_per_view[matchedViewIndex]._regions.RegionCount() < minNum3DPoints)
+    if(matchedRegions._regions.RegionCount() < minNum3DPoints)
     {
       POPART_COUT("[matching]\tSkipping matching with " << matchedView->s_Img_path << " as it has too few visible 3D points");
       continue;
@@ -590,8 +568,6 @@
       POPART_COUT("[matching]\tTrying to match the query image with " << matchedView->s_Img_path);
     }
     
-    // its associated reconstructed regions
-    const Reconstructed_RegionsT& matchedRegions = _regions_per_view[matchedViewIndex];
     // its associated intrinsics
     // this is just ugly!
     const cameras::IntrinsicBase *matchedIntrinsicsBase = _sfm_data.intrinsics[matchedView->id_intrinsic].get();
