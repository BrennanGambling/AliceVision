// This file is part of the AliceVision project.
// Copyright (c) 2017 AliceVision contributors.
// This Source Code Form is subject to the terms of the Mozilla Public License,
// v. 2.0. If a copy of the MPL was not distributed with this file,
// You can obtain one at https://mozilla.org/MPL/2.0/.

#include "Fuser.hpp"
#include <aliceVision/system/Logger.hpp>
#include <aliceVision/sfmData/SfMData.hpp>
#include <aliceVision/mvsData/geometry.hpp>
#include <aliceVision/mvsData/Pixel.hpp>
#include <aliceVision/mvsData/Point2d.hpp>
#include <aliceVision/mvsData/Stat3d.hpp>
#include <aliceVision/mvsUtils/common.hpp>
#include <aliceVision/mvsUtils/fileIO.hpp>
#include <aliceVision/imageIO/image.hpp>
#include <aliceVision/imageIO/imageScaledColors.hpp>

#include <boost/filesystem.hpp>
#include <boost/accumulators/accumulators.hpp>
#include <boost/accumulators/statistics.hpp>

#include <iostream>

namespace aliceVision {
namespace fuseCut {

namespace bfs = boost::filesystem;

unsigned long computeNumberOfAllPoints(const mvsUtils::MultiViewParams& mp, int scale)
{
    unsigned long npts = 0;

#pragma omp parallel for reduction(+:npts)
    for(int rc = 0; rc < mp.ncams; rc++)
    {
        const std::string filename = mvsUtils::getFileNameFromIndex(mp, rc, mvsUtils::EFileType::depthMap, scale);
        oiio::ParamValueList metadata;
        imageIO::readImageMetadata(filename, metadata);
        int nbDepthValues = metadata.get_int("AliceVision:nbDepthValues", -1);

        if(nbDepthValues < 0)
        {
            int width, height;
            StaticVector<float> depthMap;
            nbDepthValues = 0;

            ALICEVISION_LOG_WARNING("Can't find or invalid 'nbDepthValues' metadata in '" << filename << "'. Recompute the number of valid values.");

            imageIO::readImage(mvsUtils::getFileNameFromIndex(mp, rc, mvsUtils::EFileType::depthMap, scale), width, height, depthMap.getDataWritable(), imageIO::EImageColorSpace::NO_CONVERSION);
            // no need to transpose for this operation
            for(int i = 0; i < sizeOfStaticVector<float>(&depthMap); ++i)
                nbDepthValues += static_cast<unsigned long>(depthMap[i] > 0.0f);
        }

        npts += nbDepthValues;
    }
    return npts;
}

Fuser::Fuser(const mvsUtils::MultiViewParams& mp)
  : _mp(mp)
{}

Fuser::~Fuser()
{
}


/**
 * @brief 
 * 
 * @param[in]
 * @param[in]
 * @param[in] p: 3d point back projected from tc camera
 * @param[in]
 * @param[in]
 * @param[out] numOfPtsMap
 * @param[in] depthMap
 * @param[in] simMap
 * @param[in] scale
 */
bool Fuser::updateInSurr(int pixSizeBall, int pixSizeBallWSP, Point3d& p, int rc, int tc,
                           StaticVector<int>* numOfPtsMap, StaticVector<float>* depthMap, StaticVector<float>* simMap,
                           int scale)
{
    int w =_mp.getWidth(rc) / scale;
    int h =_mp.getHeight(rc) / scale;

    Pixel pix;
   _mp.getPixelFor3DPoint(&pix, p, rc);
    if(!_mp.isPixelInImage(pix, rc))
    {
        return false;
    }

    Pixel cell = pix;
    cell.x /= scale;
    cell.y /= scale;

    float pixDepth = (_mp.CArr[rc] - p).size();

    int d = pixSizeBall;

    float sim = (*simMap)[cell.x * h + cell.y];
    if(sim >= 1.0f)
    {
        d = pixSizeBallWSP;
    }

    // float pixSize = 2.0f*(float)std::max(d,1)*_mp.getCamPixelSize(p,cam);
    float pixSize = 2.0f *_mp.getCamPixelSizePlaneSweepAlpha(p, rc, tc, scale, 1);

    Pixel ncell;
    for(ncell.x = std::max(0, cell.x - d); ncell.x <= std::min(w - 1, cell.x + d); ncell.x++)
    {
        for(ncell.y = std::max(0, cell.y - d); ncell.y <= std::min(h - 1, cell.y + d); ncell.y++)
        {
            // printf("%i %i %i %i %i %i %i %i\n",ncell.x,ncell.y,w,h,w*h,depthMap->size(),cam,scale);
            float depth = (*depthMap)[ncell.x * h + ncell.y];
            // Point3d p1 =_mp.CArr[rc] +
            // (_mp.iCamArr[rc]*Point2d((float)ncell.x*(float)scale,(float)ncell.y*(float)scale)).normalize()*depth;
            // if ( (p1-p).size() < pixSize ) {
            if(fabs(pixDepth - depth) < pixSize)
            {
                (*numOfPtsMap)[ncell.x * h + ncell.y]++;
            }
        }
    }

    return true;
}

// minNumOfModals number of other cams including this cam ... minNumOfModals /in 2,3,...
void Fuser::filterGroups(const StaticVector<int>& cams, int pixSizeBall, int pixSizeBallWSP, int nNearestCams)
{
    ALICEVISION_LOG_INFO("Precomputing groups.");
    long t1 = clock();
#pragma omp parallel for
    for(int c = 0; c < cams.size(); c++)
    {
        int rc = cams[c];
        filterGroupsRC(rc, pixSizeBall, pixSizeBallWSP, nNearestCams);
    }

    mvsUtils::printfElapsedTime(t1);
}

// minNumOfModals number of other cams including this cam ... minNumOfModals /in 2,3,...
bool Fuser::filterGroupsRC(int rc, int pixSizeBall, int pixSizeBallWSP, int nNearestCams)
{
    if(mvsUtils::FileExists(getFileNameFromIndex(_mp, rc, mvsUtils::EFileType::nmodMap)))
    {
        return true;
    }

    long t1 = clock();
    int w = _mp.getWidth(rc);
    int h = _mp.getHeight(rc);

    StaticVector<float> depthMap;
    StaticVector<float> simMap;

    {
        int width, height;

<<<<<<< HEAD
        imageIO::readImage(getFileNameFromIndex(_mp, rc, mvsUtils::EFileType::depthMap, 1), width, height, depthMap.getDataWritable());
        imageIO::readImage(getFileNameFromIndex(_mp, rc, mvsUtils::EFileType::simMap, 1), width, height, simMap.getDataWritable());
=======
        imageIO::readImage(getFileNameFromIndex(mp, rc, mvsUtils::EFileType::depthMap, 1), width, height, depthMap.getDataWritable(), imageIO::EImageColorSpace::NO_CONVERSION);
        imageIO::readImage(getFileNameFromIndex(mp, rc, mvsUtils::EFileType::simMap, 1), width, height, simMap.getDataWritable(), imageIO::EImageColorSpace::NO_CONVERSION);
>>>>>>> a0484048

        imageIO::transposeImage(width, height, depthMap.getDataWritable());
        imageIO::transposeImage(width, height, simMap.getDataWritable());
    }

    std::vector<unsigned char> numOfModalsMap(w * h, 0);

    if((depthMap.empty()) || (simMap.empty()) || (depthMap.size() != w * h) || (simMap.size() != w * h))
    {
        std::stringstream s;
        s << "filterGroupsRC: bad image dimension for camera: " << _mp.getViewId(rc) << "\n";
        s << "depthMap size: " << depthMap.size() << ", simMap size: " << simMap.size() << ", width: " << w << ", height: " << h;
       throw std::runtime_error(s.str());
    }

    StaticVector<int>* numOfPtsMap = new StaticVector<int>();
    numOfPtsMap->reserve(w * h);
    numOfPtsMap->resize_with(w * h, 0);

    StaticVector<int> tcams = _mp.findNearestCamsFromLandmarks(rc, nNearestCams);

    for(int c = 0; c < tcams.size(); c++)
    {
        numOfPtsMap->resize_with(w * h, 0);
        int tc = tcams[c];

        StaticVector<float> tcdepthMap;

        {
            int width, height;

<<<<<<< HEAD
            imageIO::readImage(getFileNameFromIndex(_mp, tc, mvsUtils::EFileType::depthMap, 1), width, height, tcdepthMap.getDataWritable());
=======
            imageIO::readImage(getFileNameFromIndex(mp, tc, mvsUtils::EFileType::depthMap, 1), width, height, tcdepthMap.getDataWritable(), imageIO::EImageColorSpace::NO_CONVERSION);
>>>>>>> a0484048

            // transpose image in-place, width/height are no more valid after this function.
            imageIO::transposeImage(width, height, tcdepthMap.getDataWritable());
        }

        if(!tcdepthMap.empty())
        {
            for(int i = 0; i < sizeOfStaticVector<float>(&tcdepthMap); i++)
            {
                int x = i / h;
                int y = i % h;
                float depth = tcdepthMap[i];
                if(depth > 0.0f)
                {
                    Point3d p = _mp.CArr[tc] + (_mp.iCamArr[tc] * Point2d((float)x, (float)y)).normalize() * depth;
                    updateInSurr(pixSizeBall, pixSizeBallWSP, p, rc, tc, numOfPtsMap, &depthMap, &simMap, 1);
                }
            }

            for(int i = 0; i < w * h; i++)
            {
                numOfModalsMap.at(i) += static_cast<int>((*numOfPtsMap)[i] > 0);
            }
        }
    }

    {
      imageIO::transposeImage(h, w, numOfModalsMap);
<<<<<<< HEAD
      imageIO::writeImage(getFileNameFromIndex(_mp, rc, mvsUtils::EFileType::nmodMap), w, h, numOfModalsMap);
=======
      imageIO::writeImage(getFileNameFromIndex(mp, rc, mvsUtils::EFileType::nmodMap), w, h, numOfModalsMap, imageIO::EImageQuality::LOSSLESS, imageIO::EImageColorSpace::NO_CONVERSION);
>>>>>>> a0484048
    }

    delete numOfPtsMap;

    ALICEVISION_LOG_DEBUG(rc << " solved.");
    mvsUtils::printfElapsedTime(t1);

    return true;
}

// minNumOfModals number of other cams including this cam ... minNumOfModals /in 2,3,...
void Fuser::filterDepthMaps(const StaticVector<int>& cams, int minNumOfModals, int minNumOfModalsWSP2SSP)
{
    ALICEVISION_LOG_INFO("Filtering depth maps.");
    long t1 = clock();

#pragma omp parallel for
    for(int c = 0; c < cams.size(); c++)
    {
        int rc = cams[c];
        filterDepthMapsRC(rc, minNumOfModals, minNumOfModalsWSP2SSP);
    }

    mvsUtils::printfElapsedTime(t1);
}

// minNumOfModals number of other cams including this cam ... minNumOfModals /in 2,3,...
bool Fuser::filterDepthMapsRC(int rc, int minNumOfModals, int minNumOfModalsWSP2SSP)
{
    long t1 = clock();
    int w = _mp.getWidth(rc);
    int h = _mp.getHeight(rc);

    std::vector<float> depthMap;
    std::vector<float> simMap;
    std::vector<unsigned char> numOfModalsMap;

    {
        int width, height;

<<<<<<< HEAD
        imageIO::readImage(getFileNameFromIndex(_mp, rc, mvsUtils::EFileType::depthMap, 1), width, height, depthMap);
        imageIO::readImage(getFileNameFromIndex(_mp, rc, mvsUtils::EFileType::simMap, 1), width, height, simMap);
        imageIO::readImage(getFileNameFromIndex(_mp, rc, mvsUtils::EFileType::nmodMap), width, height, numOfModalsMap);
=======
        imageIO::readImage(getFileNameFromIndex(mp, rc, mvsUtils::EFileType::depthMap, 1), width, height, depthMap, imageIO::EImageColorSpace::NO_CONVERSION);
        imageIO::readImage(getFileNameFromIndex(mp, rc, mvsUtils::EFileType::simMap, 1), width, height, simMap, imageIO::EImageColorSpace::NO_CONVERSION);
        imageIO::readImage(getFileNameFromIndex(mp, rc, mvsUtils::EFileType::nmodMap), width, height, numOfModalsMap, imageIO::EImageColorSpace::NO_CONVERSION);
>>>>>>> a0484048

        imageIO::transposeImage(width, height, depthMap);
        imageIO::transposeImage(width, height, simMap);
        imageIO::transposeImage(width, height, numOfModalsMap);
    }

    int nbDepthValues = 0;

    for(int i = 0; i < w * h; i++)
    {
        // if the reference point is consistent in three target cameras and is denoted as weakly supported point
        // make him strongly supported
        if((numOfModalsMap.at(i) >= minNumOfModalsWSP2SSP - 1) && (simMap.at(i) >= 1.0f))
        {
            simMap[i] = simMap[i] - 2.0f;
        }

        // if it is conistent in only one camera and is weakly supported then remove him
        // weakly supported point must be consisten in at least two cameras
        if((numOfModalsMap.at(i) <= 1) && (simMap.at(i) >= 1.0f))
        {
            depthMap[i] = -1.0f;
            simMap[i] = 1.0f;
        }

        // if it is not conistent in minimal number of cameras and is strongly supported then remove him
        if((numOfModalsMap.at(i) < minNumOfModals - 1) && (simMap.at(i) < 1.0f))
        {
            depthMap[i] = -1.0f;
            simMap[i] = 1.0f;
        }

        if(depthMap[i] > 0.0f)
          ++nbDepthValues;
    }

    imageIO::transposeImage(h, w, depthMap);
    imageIO::transposeImage(h, w, simMap);

    oiio::ParamValueList metadata = imageIO::getMetadataFromMap(_mp.getMetadata(rc));
    metadata.push_back(oiio::ParamValue("AliceVision:nbDepthValues", oiio::TypeDesc::INT32, 1, &nbDepthValues));
    metadata.push_back(oiio::ParamValue("AliceVision:downscale", _mp.getDownscaleFactor(rc)));
    metadata.push_back(oiio::ParamValue("AliceVision:CArr", oiio::TypeDesc(oiio::TypeDesc::DOUBLE, oiio::TypeDesc::VEC3), 1, _mp.CArr[rc].m));
    metadata.push_back(oiio::ParamValue("AliceVision:iCamArr", oiio::TypeDesc(oiio::TypeDesc::DOUBLE, oiio::TypeDesc::MATRIX33), 1, _mp.iCamArr[rc].m));

    {
      std::vector<double> matrixP = _mp.getOriginalP(rc);
      metadata.push_back(oiio::ParamValue("AliceVision:P", oiio::TypeDesc(oiio::TypeDesc::DOUBLE, oiio::TypeDesc::MATRIX44), 1, matrixP.data()));
    }

<<<<<<< HEAD
    imageIO::writeImage(getFileNameFromIndex(_mp, rc, mvsUtils::EFileType::depthMap, 0), w, h, depthMap, imageIO::EImageQuality::LOSSLESS, metadata);
    imageIO::writeImage(getFileNameFromIndex(_mp, rc, mvsUtils::EFileType::simMap, 0), w, h, simMap, imageIO::EImageQuality::OPTIMIZED, metadata);
=======
    imageIO::writeImage(getFileNameFromIndex(mp, rc, mvsUtils::EFileType::depthMap, 0), w, h, depthMap, imageIO::EImageQuality::LOSSLESS,  imageIO::EImageColorSpace::NO_CONVERSION, metadata);
    imageIO::writeImage(getFileNameFromIndex(mp, rc, mvsUtils::EFileType::simMap, 0), w, h, simMap, imageIO::EImageQuality::OPTIMIZED,  imageIO::EImageColorSpace::NO_CONVERSION, metadata);
>>>>>>> a0484048

    ALICEVISION_LOG_DEBUG(rc << " solved.");
    mvsUtils::printfElapsedTime(t1);

    return true;
}

float Fuser::computeAveragePixelSizeInHexahedron(Point3d* hexah, int step, int scale)
{
    int scaleuse = std::max(1, scale);

    StaticVector<int> cams = _mp.findCamsWhichIntersectsHexahedron(hexah);
    int j = 0;
    float av = 0.0f;
    float nav = 0.0f;
    float minv = std::numeric_limits<float>::max();
    //long t1 = mvsUtils::initEstimate();
    for(int c = 0; c < cams.size(); c++)
    {
        int rc = cams[c];
        int h = _mp.getHeight(rc) / scaleuse;
        StaticVector<float> rcdepthMap;
        {
            int width, height;

<<<<<<< HEAD
            imageIO::readImage(getFileNameFromIndex(_mp, rc, mvsUtils::EFileType::depthMap, scale), width, height, rcdepthMap.getDataWritable());
=======
            imageIO::readImage(getFileNameFromIndex(mp, rc, mvsUtils::EFileType::depthMap, scale), width, height, rcdepthMap.getDataWritable(), imageIO::EImageColorSpace::NO_CONVERSION);
>>>>>>> a0484048

            imageIO::transposeImage(width, height, rcdepthMap.getDataWritable());
        }

        for(int i = 0; i < rcdepthMap.size(); i++)
        {
            int x = i / h;
            int y = i % h;
            float depth = rcdepthMap[i];
            if(depth > 0.0f)
            {
                if(j % step == 0)
                {
                    Point3d p = _mp.CArr[rc] +
                                (_mp.iCamArr[rc] * Point2d((float)x * (float)scaleuse, (float)y * (float)scaleuse))
                                        .normalize() *
                                    depth;
                    if(mvsUtils::isPointInHexahedron(p, hexah))
                    {
                        float v = _mp.getCamPixelSize(p, rc);
                        av += v; // WARNING: the value may be too big for a float
                        nav += 1.0f;
                        minv = std::min(minv, v);
                    }
                }
                j++;
            }
        }
        //mvsUtils::printfEstimate(c, cams.size(), t1);
    }
    //mvsUtils::finishEstimate();

    if(nav == 0.0f)
    {
        return -1.0f;
    }

    return av / nav;

    // return minv;
}



float Fuser::computeAveragePixelSizeInHexahedron(Point3d* hexah, const sfmData::SfMData& sfmData)
{
  float av = 0.0f;
  float nav = 0.0f;
  float minv = std::numeric_limits<float>::max();

  for(const auto& landmarkPair : sfmData.getLandmarks())
  {
    const sfmData::Landmark& landmark = landmarkPair.second;
    const Point3d p(landmark.X(0), landmark.X(1), landmark.X(2));

    for(const auto& observationPair : landmark.observations)
    {
      const IndexT viewId = observationPair.first;

      if(mvsUtils::isPointInHexahedron(p, hexah))
      {
        float v = _mp.getCamPixelSize(p, _mp.getIndexFromViewId(viewId));
        av += v; // WARNING: the value may be too big for a float
        nav += 1.0f;
        minv = std::min(minv, v);
      }
    }
  }

  if(nav == 0.0f)
    return -1.0f;

  return av / nav;
}

/**
 *@param[out] hexah: table of 8 values
 *@param[out] minPixSize
 */
void Fuser::divideSpaceFromDepthMaps(Point3d* hexah, float& minPixSize)
{
    ALICEVISION_LOG_INFO("Estimate space from depth maps.");
    int scale = 0;

    unsigned long npset = computeNumberOfAllPoints(_mp, scale);
    int stepPts = std::max(1, (int)(npset / (unsigned long)1000000));

    minPixSize = std::numeric_limits<float>::max();
    //long t1 = mvsUtils::initEstimate();
    Stat3d s3d = Stat3d();
    for(int rc = 0; rc < _mp.ncams; rc++)
    {
        int h = _mp.getHeight(rc);

        StaticVector<float> depthMap;
        {
            int width, height;

<<<<<<< HEAD
            imageIO::readImage(getFileNameFromIndex(_mp, rc, mvsUtils::EFileType::depthMap, scale), width, height, depthMap.getDataWritable());
=======
            imageIO::readImage(getFileNameFromIndex(mp, rc, mvsUtils::EFileType::depthMap, scale), width, height, depthMap.getDataWritable(), imageIO::EImageColorSpace::NO_CONVERSION);
>>>>>>> a0484048

            imageIO::transposeImage(width, height, depthMap.getDataWritable());
        }

        for(int i = 0; i < sizeOfStaticVector<float>(&depthMap); i += stepPts)
        {
            int x = i / h;
            int y = i % h;
            float depth = depthMap[i];
            if(depth > 0.0f)
            {
                Point3d p = _mp.CArr[rc] + (_mp.iCamArr[rc] * Point2d((float)x, (float)y)).normalize() * depth;
                float pixSize = _mp.getCamPixelSize(p, rc);
                minPixSize = std::min(minPixSize, pixSize);
                s3d.update(&p);
            }
        }
        //mvsUtils::printfEstimate(rc, _mp.ncams, t1);
    }
    //mvsUtils::finishEstimate();

    Point3d v1, v2, v3, cg;
    float d1, d2, d3;
    s3d.getEigenVectorsDesc(cg, v1, v2, v3, d1, d2, d3);

    using namespace boost::accumulators;
    using Accumulator = accumulator_set<float, stats<
            tag::tail_quantile<right>
            >>;
    const std::size_t cacheSize =  10000;
    Accumulator accX1( tag::tail<right>::cache_size = cacheSize );
    Accumulator accX2( tag::tail<right>::cache_size = cacheSize );
    Accumulator accY1( tag::tail<right>::cache_size = cacheSize );
    Accumulator accY2( tag::tail<right>::cache_size = cacheSize );
    Accumulator accZ1( tag::tail<right>::cache_size = cacheSize );
    Accumulator accZ2( tag::tail<right>::cache_size = cacheSize );

    for(int rc = 0; rc < _mp.ncams; ++rc)
    {
        int h = _mp.getHeight(rc);

        StaticVector<float> depthMap;
        {
            int width, height;

<<<<<<< HEAD
            imageIO::readImage(getFileNameFromIndex(_mp, rc, mvsUtils::EFileType::depthMap, scale), width, height, depthMap.getDataWritable());
=======
            imageIO::readImage(getFileNameFromIndex(mp, rc, mvsUtils::EFileType::depthMap, scale), width, height, depthMap.getDataWritable(), imageIO::EImageColorSpace::NO_CONVERSION);
>>>>>>> a0484048

            imageIO::transposeImage(width, height, depthMap.getDataWritable());
        }

        for(int i = 0; i < depthMap.size(); i += stepPts)
        {
            int x = i / h;
            int y = i % h;
            float depth = depthMap[i];
            if(depth > 0.0f)
            {
                Point3d p = _mp.CArr[rc] + (_mp.iCamArr[rc] * Point2d((float)x, (float)y)).normalize() * depth;
                float d1 = orientedPointPlaneDistance(p, cg, v1);
                float d2 = orientedPointPlaneDistance(p, cg, v2);
                float d3 = orientedPointPlaneDistance(p, cg, v3);

                if(d1 < 0)
                    accX1(fabs(d1));
                else
                    accX2(fabs(d1));

                if(d2 < 0)
                    accY1(fabs(d2));
                else
                    accY2(fabs(d2));

                if(d3 < 0)
                    accZ1(fabs(d3));
                else
                    accZ2(fabs(d3));
            }
        }
        //mvsUtils::printfEstimate(rc, _mp.ncams, t1);
    }
    //mvsUtils::finishEstimate();

    float perc = (float)_mp.userParams.get<double>("LargeScale.universePercentile", 0.999f);

    float mind1 = -quantile(accX1, quantile_probability = perc);
    float maxd1 = quantile(accX2, quantile_probability = perc);
    float mind2 = -quantile(accY1, quantile_probability = perc);
    float maxd2 = quantile(accY2, quantile_probability = perc);
    float mind3 = -quantile(accZ1, quantile_probability = perc);
    float maxd3 = quantile(accZ2, quantile_probability = perc);

//    std::cout << "quantile accumulators:" << std::endl;
//    std::cout << "X(" << mind1 << ", " << maxd1 << "), "
//              << "Y(" << mind2 << ", " << maxd2 << "), "
//              << "Z(" << mind3 << ", " << maxd3 << "), "
//              << std::endl;

    hexah[0] = cg + v1 * maxd1 + v2 * maxd2 + v3 * maxd3;
    hexah[1] = cg + v1 * mind1 + v2 * maxd2 + v3 * maxd3;
    hexah[2] = cg + v1 * mind1 + v2 * mind2 + v3 * maxd3;
    hexah[3] = cg + v1 * maxd1 + v2 * mind2 + v3 * maxd3;
    hexah[4] = cg + v1 * maxd1 + v2 * maxd2 + v3 * mind3;
    hexah[5] = cg + v1 * mind1 + v2 * maxd2 + v3 * mind3;
    hexah[6] = cg + v1 * mind1 + v2 * mind2 + v3 * mind3;
    hexah[7] = cg + v1 * maxd1 + v2 * mind2 + v3 * mind3;

    const double volume = mvsUtils::computeHexahedronVolume(hexah);

    if(std::isnan(volume) || volume < std::numeric_limits<double>::epsilon())
      throw std::runtime_error("Failed to estimate space from depth maps: The space bounding box is too small.");

    ALICEVISION_LOG_INFO("Estimate space done.");
}

bool checkLandmarkMinObservationAngle(const sfmData::SfMData& sfmData, const sfmData::Landmark& landmark, float minObservationAngle)
{
  for(const auto& observationPairI : landmark.observations)
  {
    const IndexT I = observationPairI.first;
    const sfmData::View& viewI = *(sfmData.getViews().at(I));
    const geometry::Pose3 poseI = sfmData.getPose(viewI).getTransform();
    const camera::IntrinsicBase* intrinsicPtrI = sfmData.getIntrinsicPtr(viewI.getIntrinsicId());

    for(const auto& observationPairJ : landmark.observations)
    {
      const IndexT J = observationPairJ.first;

      // cannot compare the current view with itself
      if(I == J)
        continue;

      const sfmData::View& viewJ = *(sfmData.getViews().at(J));
      const geometry::Pose3 poseJ = sfmData.getPose(viewJ).getTransform();
      const camera::IntrinsicBase* intrinsicPtrJ = sfmData.getIntrinsicPtr(viewJ.getIntrinsicId());

      const double angle = camera::AngleBetweenRays(poseI, intrinsicPtrI, poseJ, intrinsicPtrJ, observationPairI.second.x, observationPairJ.second.x);

      // check angle between two observation
      if(angle < minObservationAngle)
        continue;

      return true;
    }
  }

  return false;
}

void Fuser::divideSpaceFromSfM(const sfmData::SfMData& sfmData, Point3d* hexah, std::size_t minObservations, float minObservationAngle) const
{
  ALICEVISION_LOG_INFO("Estimate space from SfM.");

  const std::size_t cacheSize =  10000;
  const double percentile = _mp.userParams.get<double>("LargeScale.universePercentile", 0.999);

  using namespace boost::accumulators;
  using AccumulatorMin = accumulator_set<double, stats<tag::tail_quantile<left>>>;
  using AccumulatorMax = accumulator_set<double, stats<tag::tail_quantile<right>>>;

  AccumulatorMin accMinX(tag::tail<left>::cache_size = cacheSize);
  AccumulatorMin accMinY(tag::tail<left>::cache_size = cacheSize);
  AccumulatorMin accMinZ(tag::tail<left>::cache_size = cacheSize);
  AccumulatorMax accMaxX(tag::tail<right>::cache_size = cacheSize);
  AccumulatorMax accMaxY(tag::tail<right>::cache_size = cacheSize);
  AccumulatorMax accMaxZ(tag::tail<right>::cache_size = cacheSize);

  for(const auto& landmarkPair : sfmData.getLandmarks())
  {
    const sfmData::Landmark& landmark = landmarkPair.second;

    // check number of observations
    if(landmark.observations.size() < minObservations)
      continue;

    // check angle between observations
    if(!checkLandmarkMinObservationAngle(sfmData, landmark, minObservationAngle))
      continue;

    const double x = landmark.X(0);
    const double y = landmark.X(1);
    const double z = landmark.X(2);

    accMinX(x);
    accMinY(y);
    accMinZ(z);
    accMaxX(x);
    accMaxY(y);
    accMaxZ(z);
  }

  const double xMin = quantile(accMinX, quantile_probability = 1.0 - percentile);
  const double yMin = quantile(accMinY, quantile_probability = 1.0 - percentile);
  const double zMin = quantile(accMinZ, quantile_probability = 1.0 - percentile);
  const double xMax = quantile(accMaxX, quantile_probability = percentile);
  const double yMax = quantile(accMaxY, quantile_probability = percentile);
  const double zMax = quantile(accMaxZ, quantile_probability = percentile);

  hexah[0] = Point3d(xMax, yMax, zMax);
  hexah[1] = Point3d(xMin, yMax, zMax);
  hexah[2] = Point3d(xMin, yMin, zMax);
  hexah[3] = Point3d(xMax, yMin, zMax);
  hexah[4] = Point3d(xMax, yMax, zMin);
  hexah[5] = Point3d(xMin, yMax, zMin);
  hexah[6] = Point3d(xMin, yMin, zMin);
  hexah[7] = Point3d(xMax, yMin, zMin);

  const double volume = mvsUtils::computeHexahedronVolume(hexah);

  if(std::isnan(volume) || volume < std::numeric_limits<double>::epsilon())
    throw std::runtime_error("Failed to estimate space from SfM: The space bounding box is too small.");

  ALICEVISION_LOG_INFO("Estimate space done.");
}

Voxel Fuser::estimateDimensions(Point3d* vox, Point3d* newSpace, int scale, int maxOcTreeDim, const sfmData::SfMData* sfmData)
{
    const Point3d O = (vox[0] + vox[1] + vox[2] + vox[3] + vox[4] + vox[5] + vox[6] + vox[7]) / 8.0f;
    Point3d vx = vox[1] - vox[0];
    Point3d vy = vox[3] - vox[0];
    Point3d vz = vox[4] - vox[0];
    const float svx = vx.size();
    const float svy = vy.size();
    const float svz = vz.size();
    vx = vx.normalize();
    vy = vy.normalize();
    vz = vz.normalize();

    const float pointToJoinPixSizeDist = (float)_mp.userParams.get<double>("Fuser.pointToJoinPixSizeDist", 2.0f);
    ALICEVISION_LOG_INFO("pointToJoinPixSizeDist: " << pointToJoinPixSizeDist);

    float aAvPixelSize;

    if(sfmData == nullptr)
    {
      // WARNING perf: reload all depth maps to compute the minPixelSize (minPixelSize consider only points in the hexahedron)
      // Average 3D size for each pixel from all 3D points in the current voxel
      const int maxPts = 1000000;
      const int nAllPts = computeNumberOfAllPoints(_mp, scale);
      const int stepPts = nAllPts / maxPts + 1;
      aAvPixelSize = computeAveragePixelSizeInHexahedron(vox, stepPts, scale) * (float)std::max(scale, 1) * pointToJoinPixSizeDist;
    }
    else
    {
      aAvPixelSize = computeAveragePixelSizeInHexahedron(vox, *sfmData) * pointToJoinPixSizeDist;
    }

    Voxel maxDim;
    maxDim.x = (int)ceil(svx / (aAvPixelSize * (float)maxOcTreeDim));
    maxDim.y = (int)ceil(svy / (aAvPixelSize * (float)maxOcTreeDim));
    maxDim.z = (int)ceil(svz / (aAvPixelSize * (float)maxOcTreeDim));

    const Point3d vvx = vx * ((float)maxDim.x * ((aAvPixelSize * (float)maxOcTreeDim)));
    const Point3d vvy = vy * ((float)maxDim.y * ((aAvPixelSize * (float)maxOcTreeDim)));
    const Point3d vvz = vz * ((float)maxDim.z * ((aAvPixelSize * (float)maxOcTreeDim)));

    newSpace[0] = O - vvx / 2.0f - vvy / 2.0f - vvz / 2.0f;
    newSpace[1] = O + vvx - vvx / 2.0f - vvy / 2.0f - vvz / 2.0f;
    newSpace[2] = O + vvx + vvy - vvx / 2.0f - vvy / 2.0f - vvz / 2.0f;
    newSpace[3] = O + vvy - vvx / 2.0f - vvy / 2.0f - vvz / 2.0f;
    newSpace[4] = O + vvz - vvx / 2.0f - vvy / 2.0f - vvz / 2.0f;
    newSpace[5] = O + vvz + vvx - vvx / 2.0f - vvy / 2.0f - vvz / 2.0f;
    newSpace[6] = O + vvz + vvx + vvy - vvx / 2.0f - vvy / 2.0f - vvz / 2.0f;
    newSpace[7] = O + vvz + vvy - vvx / 2.0f - vvy / 2.0f - vvz / 2.0f;

    ALICEVISION_LOG_INFO("Estimated: " << mvsUtils::num2str(maxDim.x) << " " << mvsUtils::num2str(maxDim.y) << " " << mvsUtils::num2str(maxDim.z));

    ALICEVISION_LOG_DEBUG("optimal detail: "
            << static_cast<int>((vvx.size() / (float)maxDim.x) / aAvPixelSize) << " "
            << static_cast<int>((vvy.size() / (float)maxDim.y) / aAvPixelSize) << " "
            << static_cast<int>((vvz.size() / (float)maxDim.z) / aAvPixelSize));

    return maxDim;
}

std::string generateTempPtsSimsFiles(std::string tmpDir, mvsUtils::MultiViewParams& mp, bool addRandomNoise, float percNoisePts,
                                     int noisPixSizeDistHalfThr)
{
    ALICEVISION_LOG_INFO("generating temp files.");
    std::string depthMapsPtsSimsTmpDir = tmpDir + "depthMapsPtsSimsTmp/";

    if(!mvsUtils::FolderExists(depthMapsPtsSimsTmpDir))
    {
        bfs::create_directory(depthMapsPtsSimsTmpDir);

        int scale = 0;
        int scaleuse = std::max(1, scale);

        StaticVector<Point2d>* minMaxDepths = new StaticVector<Point2d>();
        minMaxDepths->reserve(mp.ncams);
        minMaxDepths->resize_with(mp.ncams, Point2d(-1.0, -1.0));

#pragma omp parallel for
        for(int rc = 0; rc < mp.ncams; rc++)
        {
            int w = mp.getWidth(rc) / scaleuse;
            int h = mp.getHeight(rc) / scaleuse;

            StaticVector<Point3d>* pts = new StaticVector<Point3d>();
            StaticVector<float>* sims = new StaticVector<float>();

            pts->reserve(w * h);
            sims->reserve(w * h);

            StaticVector<float> depthMap;
            StaticVector<float> simMap;

            {
                int width, height;

                imageIO::readImage(getFileNameFromIndex(mp, rc, mvsUtils::EFileType::depthMap, scale), width, height, depthMap.getDataWritable(), imageIO::EImageColorSpace::NO_CONVERSION);
                imageIO::readImage(getFileNameFromIndex(mp, rc, mvsUtils::EFileType::simMap, scale), width, height, simMap.getDataWritable(), imageIO::EImageColorSpace::NO_CONVERSION);

                imageIO::transposeImage(width, height, depthMap.getDataWritable());
                imageIO::transposeImage(width, height, simMap.getDataWritable());
            }

            if(addRandomNoise)
            {
                StaticVector<int>* idsAlive = new StaticVector<int>();
                idsAlive->reserve(w * h);
                for(int i = 0; i < w * h; i++)
                {
                    if(depthMap[i] > 0.0f)
                    {
                        idsAlive->push_back(i);
                    }
                }

                int nnoisePts = ((percNoisePts / 100.0f) * (float)(idsAlive->size()));
                StaticVector<int>* randIdsAlive = mvsUtils::createRandomArrayOfIntegers(idsAlive->size());

                srand(time(nullptr));

                long t1 = clock();
                for(int id = 0; id < idsAlive->size(); id++)
                {
                    int i = (*idsAlive)[(*randIdsAlive)[id]];
                    int x = i / h;
                    int y = i % h;
                    double depth = depthMap[i];

                    double sim = simMap[i];
                    if(depth > 0.0f)
                    {
                        Point3d p = mp.CArr[rc] +
                                    (mp.iCamArr[rc] * Point2d((double)x * (double)scaleuse, (double)y * (double)scaleuse))
                                            .normalize() *
                                        depth;

                        if(id < nnoisePts)
                        {
                            double pixSize = mp.getCamPixelSize(p, rc);
                            int rid = rand() % (2 * noisPixSizeDistHalfThr + 1);
                            rid = rid - noisPixSizeDistHalfThr;
                            double rdepthAdd = pixSize * (double)rid;
                            depth = depth + rdepthAdd;
                            p = mp.CArr[rc] +
                                (mp.iCamArr[rc] * Point2d((double)x * (double)scaleuse, (double)y * (double)scaleuse))
                                        .normalize() *
                                    depth;
                        }

                        pts->push_back(p);
                        sims->push_back(sim);
                        if((*minMaxDepths)[rc].x < 0.0f)
                        {
                            (*minMaxDepths)[rc].x = depth;
                        }
                        else
                        {
                            (*minMaxDepths)[rc].x = std::min((*minMaxDepths)[rc].x, depth);
                        }
                        if((*minMaxDepths)[rc].y < 0.0f)
                        {
                            (*minMaxDepths)[rc].y = depth;
                        }
                        else
                        {
                            (*minMaxDepths)[rc].y = std::max((*minMaxDepths)[rc].y, depth);
                        }
                    }
                }
                mvsUtils::printfElapsedTime(t1);

                delete idsAlive;
                delete randIdsAlive;
            }
            else
            {

                long t1 = clock();
                for(int x = 0; x < w; x++)
                {
                    for(int y = 0; y < h; y++)
                    {
                        int i = x * h + y;
                        double depth = depthMap[i];
                        double sim = simMap[i];
                        if(depth > 0.0f)
                        {
                            Point3d p =
                                mp.CArr[rc] +
                                (mp.iCamArr[rc] * Point2d((double)x * (double)scaleuse, (double)y * (double)scaleuse))
                                        .normalize() *
                                    depth;
                            pts->push_back(p);
                            sims->push_back(sim);
                            if((*minMaxDepths)[rc].x < 0.0f)
                            {
                                (*minMaxDepths)[rc].x = depth;
                            }
                            else
                            {
                                (*minMaxDepths)[rc].x = std::min((*minMaxDepths)[rc].x, depth);
                            }
                            if((*minMaxDepths)[rc].y < 0.0f)
                            {
                                (*minMaxDepths)[rc].y = depth;
                            }
                            else
                            {
                                (*minMaxDepths)[rc].y = std::max((*minMaxDepths)[rc].y, depth);
                            }
                        }
                    }
                }
                mvsUtils::printfElapsedTime(t1);
            }

            saveArrayToFile<Point3d>(depthMapsPtsSimsTmpDir + std::to_string(mp.getViewId(rc)) + "pts.bin", pts);
            saveArrayToFile<float>(depthMapsPtsSimsTmpDir + std::to_string(mp.getViewId(rc)) + "sims.bin", sims);
            delete pts;
            delete sims;
        }

        saveArrayToFile<Point2d>(depthMapsPtsSimsTmpDir + "minMaxDepths.bin", minMaxDepths);
        delete minMaxDepths;
    }

    return depthMapsPtsSimsTmpDir;
}

void deleteTempPtsSimsFiles(mvsUtils::MultiViewParams& mp, std::string depthMapsPtsSimsTmpDir)
{
    for(int rc = 0; rc < mp.ncams; rc++)
    {
        std::string ptsfn = depthMapsPtsSimsTmpDir + std::to_string(mp.getViewId(rc)) + "pts.bin";
        std::string simsfn = depthMapsPtsSimsTmpDir + std::to_string(mp.getViewId(rc)) + "sims.bin";
        remove(ptsfn.c_str());
        remove(simsfn.c_str());
    }
    mvsUtils::DeleteDirectory(depthMapsPtsSimsTmpDir);
}

} // namespace fuseCut
} // namespace aliceVision<|MERGE_RESOLUTION|>--- conflicted
+++ resolved
@@ -164,13 +164,8 @@
     {
         int width, height;
 
-<<<<<<< HEAD
-        imageIO::readImage(getFileNameFromIndex(_mp, rc, mvsUtils::EFileType::depthMap, 1), width, height, depthMap.getDataWritable());
-        imageIO::readImage(getFileNameFromIndex(_mp, rc, mvsUtils::EFileType::simMap, 1), width, height, simMap.getDataWritable());
-=======
-        imageIO::readImage(getFileNameFromIndex(mp, rc, mvsUtils::EFileType::depthMap, 1), width, height, depthMap.getDataWritable(), imageIO::EImageColorSpace::NO_CONVERSION);
-        imageIO::readImage(getFileNameFromIndex(mp, rc, mvsUtils::EFileType::simMap, 1), width, height, simMap.getDataWritable(), imageIO::EImageColorSpace::NO_CONVERSION);
->>>>>>> a0484048
+        imageIO::readImage(getFileNameFromIndex(_mp, rc, mvsUtils::EFileType::depthMap, 1), width, height, depthMap.getDataWritable(), imageIO::EImageColorSpace::NO_CONVERSION);
+        imageIO::readImage(getFileNameFromIndex(_mp, rc, mvsUtils::EFileType::simMap, 1), width, height, simMap.getDataWritable(), imageIO::EImageColorSpace::NO_CONVERSION);
 
         imageIO::transposeImage(width, height, depthMap.getDataWritable());
         imageIO::transposeImage(width, height, simMap.getDataWritable());
@@ -202,11 +197,7 @@
         {
             int width, height;
 
-<<<<<<< HEAD
-            imageIO::readImage(getFileNameFromIndex(_mp, tc, mvsUtils::EFileType::depthMap, 1), width, height, tcdepthMap.getDataWritable());
-=======
-            imageIO::readImage(getFileNameFromIndex(mp, tc, mvsUtils::EFileType::depthMap, 1), width, height, tcdepthMap.getDataWritable(), imageIO::EImageColorSpace::NO_CONVERSION);
->>>>>>> a0484048
+            imageIO::readImage(getFileNameFromIndex(_mp, tc, mvsUtils::EFileType::depthMap, 1), width, height, tcdepthMap.getDataWritable(), imageIO::EImageColorSpace::NO_CONVERSION);
 
             // transpose image in-place, width/height are no more valid after this function.
             imageIO::transposeImage(width, height, tcdepthMap.getDataWritable());
@@ -235,11 +226,7 @@
 
     {
       imageIO::transposeImage(h, w, numOfModalsMap);
-<<<<<<< HEAD
-      imageIO::writeImage(getFileNameFromIndex(_mp, rc, mvsUtils::EFileType::nmodMap), w, h, numOfModalsMap);
-=======
-      imageIO::writeImage(getFileNameFromIndex(mp, rc, mvsUtils::EFileType::nmodMap), w, h, numOfModalsMap, imageIO::EImageQuality::LOSSLESS, imageIO::EImageColorSpace::NO_CONVERSION);
->>>>>>> a0484048
+      imageIO::writeImage(getFileNameFromIndex(_mp, rc, mvsUtils::EFileType::nmodMap), w, h, numOfModalsMap, imageIO::EImageQuality::LOSSLESS, imageIO::EImageColorSpace::NO_CONVERSION);
     }
 
     delete numOfPtsMap;
@@ -280,15 +267,9 @@
     {
         int width, height;
 
-<<<<<<< HEAD
-        imageIO::readImage(getFileNameFromIndex(_mp, rc, mvsUtils::EFileType::depthMap, 1), width, height, depthMap);
-        imageIO::readImage(getFileNameFromIndex(_mp, rc, mvsUtils::EFileType::simMap, 1), width, height, simMap);
-        imageIO::readImage(getFileNameFromIndex(_mp, rc, mvsUtils::EFileType::nmodMap), width, height, numOfModalsMap);
-=======
-        imageIO::readImage(getFileNameFromIndex(mp, rc, mvsUtils::EFileType::depthMap, 1), width, height, depthMap, imageIO::EImageColorSpace::NO_CONVERSION);
-        imageIO::readImage(getFileNameFromIndex(mp, rc, mvsUtils::EFileType::simMap, 1), width, height, simMap, imageIO::EImageColorSpace::NO_CONVERSION);
-        imageIO::readImage(getFileNameFromIndex(mp, rc, mvsUtils::EFileType::nmodMap), width, height, numOfModalsMap, imageIO::EImageColorSpace::NO_CONVERSION);
->>>>>>> a0484048
+        imageIO::readImage(getFileNameFromIndex(_mp, rc, mvsUtils::EFileType::depthMap, 1), width, height, depthMap, imageIO::EImageColorSpace::NO_CONVERSION);
+        imageIO::readImage(getFileNameFromIndex(_mp, rc, mvsUtils::EFileType::simMap, 1), width, height, simMap, imageIO::EImageColorSpace::NO_CONVERSION);
+        imageIO::readImage(getFileNameFromIndex(_mp, rc, mvsUtils::EFileType::nmodMap), width, height, numOfModalsMap, imageIO::EImageColorSpace::NO_CONVERSION);
 
         imageIO::transposeImage(width, height, depthMap);
         imageIO::transposeImage(width, height, simMap);
@@ -339,13 +320,8 @@
       metadata.push_back(oiio::ParamValue("AliceVision:P", oiio::TypeDesc(oiio::TypeDesc::DOUBLE, oiio::TypeDesc::MATRIX44), 1, matrixP.data()));
     }
 
-<<<<<<< HEAD
-    imageIO::writeImage(getFileNameFromIndex(_mp, rc, mvsUtils::EFileType::depthMap, 0), w, h, depthMap, imageIO::EImageQuality::LOSSLESS, metadata);
-    imageIO::writeImage(getFileNameFromIndex(_mp, rc, mvsUtils::EFileType::simMap, 0), w, h, simMap, imageIO::EImageQuality::OPTIMIZED, metadata);
-=======
-    imageIO::writeImage(getFileNameFromIndex(mp, rc, mvsUtils::EFileType::depthMap, 0), w, h, depthMap, imageIO::EImageQuality::LOSSLESS,  imageIO::EImageColorSpace::NO_CONVERSION, metadata);
-    imageIO::writeImage(getFileNameFromIndex(mp, rc, mvsUtils::EFileType::simMap, 0), w, h, simMap, imageIO::EImageQuality::OPTIMIZED,  imageIO::EImageColorSpace::NO_CONVERSION, metadata);
->>>>>>> a0484048
+    imageIO::writeImage(getFileNameFromIndex(_mp, rc, mvsUtils::EFileType::depthMap, 0), w, h, depthMap, imageIO::EImageQuality::LOSSLESS, imageIO::EImageColorSpace::NO_CONVERSION, metadata);
+    imageIO::writeImage(getFileNameFromIndex(_mp, rc, mvsUtils::EFileType::simMap, 0), w, h, simMap, imageIO::EImageQuality::OPTIMIZED, imageIO::EImageColorSpace::NO_CONVERSION, metadata);
 
     ALICEVISION_LOG_DEBUG(rc << " solved.");
     mvsUtils::printfElapsedTime(t1);
@@ -371,11 +347,7 @@
         {
             int width, height;
 
-<<<<<<< HEAD
-            imageIO::readImage(getFileNameFromIndex(_mp, rc, mvsUtils::EFileType::depthMap, scale), width, height, rcdepthMap.getDataWritable());
-=======
-            imageIO::readImage(getFileNameFromIndex(mp, rc, mvsUtils::EFileType::depthMap, scale), width, height, rcdepthMap.getDataWritable(), imageIO::EImageColorSpace::NO_CONVERSION);
->>>>>>> a0484048
+            imageIO::readImage(getFileNameFromIndex(_mp, rc, mvsUtils::EFileType::depthMap, scale), width, height, rcdepthMap.getDataWritable(), imageIO::EImageColorSpace::NO_CONVERSION);
 
             imageIO::transposeImage(width, height, rcdepthMap.getDataWritable());
         }
@@ -474,11 +446,7 @@
         {
             int width, height;
 
-<<<<<<< HEAD
-            imageIO::readImage(getFileNameFromIndex(_mp, rc, mvsUtils::EFileType::depthMap, scale), width, height, depthMap.getDataWritable());
-=======
-            imageIO::readImage(getFileNameFromIndex(mp, rc, mvsUtils::EFileType::depthMap, scale), width, height, depthMap.getDataWritable(), imageIO::EImageColorSpace::NO_CONVERSION);
->>>>>>> a0484048
+            imageIO::readImage(getFileNameFromIndex(_mp, rc, mvsUtils::EFileType::depthMap, scale), width, height, depthMap.getDataWritable(), imageIO::EImageColorSpace::NO_CONVERSION);
 
             imageIO::transposeImage(width, height, depthMap.getDataWritable());
         }
@@ -524,11 +492,7 @@
         {
             int width, height;
 
-<<<<<<< HEAD
-            imageIO::readImage(getFileNameFromIndex(_mp, rc, mvsUtils::EFileType::depthMap, scale), width, height, depthMap.getDataWritable());
-=======
-            imageIO::readImage(getFileNameFromIndex(mp, rc, mvsUtils::EFileType::depthMap, scale), width, height, depthMap.getDataWritable(), imageIO::EImageColorSpace::NO_CONVERSION);
->>>>>>> a0484048
+            imageIO::readImage(getFileNameFromIndex(_mp, rc, mvsUtils::EFileType::depthMap, scale), width, height, depthMap.getDataWritable(), imageIO::EImageColorSpace::NO_CONVERSION);
 
             imageIO::transposeImage(width, height, depthMap.getDataWritable());
         }
