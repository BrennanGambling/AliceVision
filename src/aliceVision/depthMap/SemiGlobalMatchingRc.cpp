// This file is part of the AliceVision project.
// Copyright (c) 2017 AliceVision contributors.
// This Source Code Form is subject to the terms of the Mozilla Public License,
// v. 2.0. If a copy of the MPL was not distributed with this file,
// You can obtain one at https://mozilla.org/MPL/2.0/.

#include "SemiGlobalMatchingRc.hpp"
#include <aliceVision/system/Logger.hpp>
#include <aliceVision/gpu/gpu.hpp>

#include <aliceVision/depthMap/SemiGlobalMatchingRcTc.hpp>
#include <aliceVision/depthMap/SemiGlobalMatchingVolume.hpp>
#include <aliceVision/mvsData/OrientedPoint.hpp>
#include <aliceVision/mvsData/Point3d.hpp>
#include <aliceVision/mvsUtils/common.hpp>
#include <aliceVision/mvsUtils/fileIO.hpp>
#include <aliceVision/imageIO/image.hpp>
#include <aliceVision/imageIO/imageScaledColors.hpp>
#include <aliceVision/alicevision_omp.hpp>

#include <boost/filesystem.hpp>

#include <iostream>
#include <sstream>

namespace aliceVision {
namespace depthMap {

namespace bfs = boost::filesystem;

SemiGlobalMatchingRc::SemiGlobalMatchingRc(int rc, int scale, int step, SemiGlobalMatchingParams* sp)
    : _rc(rc)
    , _scale(scale)
    , _step(step)
    , _sp(sp)
{
    const int nbNearestCams = sp->mp->userParams.get<int>("semiGlobalMatching.maxTCams", 10);
    _width  = sp->mp->getWidth(rc)  / (scale * step);
    _height = sp->mp->getHeight(rc) / (scale * step);
    _sgmTCams  = sp->mp->findNearestCamsFromLandmarks(rc, nbNearestCams);
    _sgmWsh = sp->mp->userParams.get<int>("semiGlobalMatching.wsh", 4);
    _sgmGammaC = static_cast<float>(sp->mp->userParams.get<double>("semiGlobalMatching.gammaC", 5.5));
    _sgmGammaP = static_cast<float>(sp->mp->userParams.get<double>("semiGlobalMatching.gammaP", 8.0));
    _depthsTcamsLimits.clear();

    computeDepthsAndResetTCams();
}

SemiGlobalMatchingRc::~SemiGlobalMatchingRc()
{
    delete _volumeBestIdVal;
    delete _depths;
}

bool SemiGlobalMatchingRc::selectBestDepthsRange(int nDepthsThr, StaticVector<float>* rcSeedsDistsAsc)
{
    if(_depths->size() <= nDepthsThr)
        return true;

    StaticVector<int> votes;
    votes.reserve(_depths->size() - nDepthsThr);
    for(int i = 0; i < _depths->size() - nDepthsThr; i++)
    {
        const float d1 = (*_depths)[i];
        const float d2 = (*_depths)[i + nDepthsThr - 1];

        int id1 = rcSeedsDistsAsc->indexOfNearestSorted(d1);
        int id2 = rcSeedsDistsAsc->indexOfNearestSorted(d2);

        if(d1 < (*rcSeedsDistsAsc)[0])
            id1 = 0;

        if(d2 > (*rcSeedsDistsAsc)[rcSeedsDistsAsc->size() - 1])
            id2 = rcSeedsDistsAsc->size() - 1;

        if((id1 > -1) && (id2 > -1))
            votes.push_back(abs(id2 - id1));
        else
            votes.push_back(0);
    }

    StaticVector<float>* depthsNew;
    depthsNew->reserve(nDepthsThr);

    const int id1 = votes.maxValId();
    const int id2 = id1 + nDepthsThr - 1;

    for(int i = id1; i <= id2; i++)
        depthsNew->push_back((*_depths)[i]);

    std::swap(_depths, depthsNew);
    delete depthsNew;
    return true;
}

bool SemiGlobalMatchingRc::selectBestDepthsRange(int nDepthsThr, StaticVector<StaticVector<float>*>* alldepths)
{
    if(_depths->size() <= nDepthsThr)
        return true;

    StaticVector<float> votes;
    votes.reserve(_depths->size() - nDepthsThr);

    for(int i = 0; i < _depths->size() - nDepthsThr; i++)
    {
        const float d1 = (*_depths)[i];
        const float d2 = (*_depths)[i + nDepthsThr - 1];
        float overlap = 0.0f;

        for(int c = 0; c < alldepths->size(); c++)
        {
            const StaticVector<float>* tcDepths = (*alldepths)[c];
            const float dd1 = std::max(d1, (*tcDepths)[0]);
            const float dd2 = std::min(d2, (*tcDepths)[tcDepths->size() - 1]);
            if(dd1 < dd2)
                overlap += dd2 - dd1;
        }
        votes.push_back(overlap);
    }

    StaticVector<float>* depthsNew;
    depthsNew->reserve(nDepthsThr);

    const int id1 = votes.maxValId();
    const int id2 = id1 + nDepthsThr - 1;

    for(int i = id1; i <= id2; i++)
        depthsNew->push_back((*_depths)[i]);

    std::swap(_depths, depthsNew);
    delete depthsNew;
    return true;
}

float SemiGlobalMatchingRc::getMinTcStepAtDepth(float depth, float minDepth, float maxDepth,
                                     StaticVector<StaticVector<float>*>* alldepths)
{
    float minTcStep = maxDepth - minDepth;

    // for each tc depths
    for(int i = 0; i < alldepths->size(); i++)
    {
        StaticVector<float>* tcDepths = (*alldepths)[i];

        // get the tc depth closest to the current depth
        const int id = tcDepths->indexOfNearestSorted(depth);

        // continue on no result or last element (we need id + 1)
        if(id < 0 || id >= tcDepths->size() - 1)
            continue;

        // consider the enclosing depth range
        const float did = (*tcDepths)[id];     // closest depth
        const float nid = (*tcDepths)[id + 1]; // next depth
        const float tcStep = fabs(did - nid);  // [closest; next] depths distance

        // keep this value if smallest step so far
        minTcStep = std::min(minTcStep, tcStep);
    }

    return minTcStep;
}

void SemiGlobalMatchingRc::computeDepths(float minDepth, float maxDepth, StaticVector<StaticVector<float>*>* alldepths)
{
    int maxNdetphs = 0;
    {
        float depth = minDepth;
        while(depth < maxDepth)
        {
            maxNdetphs++;
            depth += getMinTcStepAtDepth(depth, minDepth, maxDepth, alldepths);
        }
    }

    _depths = new StaticVector<float>();
    _depths->reserve(maxNdetphs);

    {
        float depth = minDepth;
        while(depth < maxDepth)
        {
            _depths->push_back(depth);
            depth += getMinTcStepAtDepth(depth, minDepth, maxDepth, alldepths);
        }
    }
}

StaticVector<StaticVector<float>*>* SemiGlobalMatchingRc::computeAllDepthsAndResetTCams(float midDepth)
{
    StaticVector<int> tcamsNew;
    StaticVector<StaticVector<float>*>* alldepths = new StaticVector<StaticVector<float>*>();
    alldepths->reserve(_sgmTCams.size());

    for(int c = 0; c < _sgmTCams.size(); c++)
    {
        // depths of all meaningful points on the principal ray of the reference camera regarding the target camera tc
        StaticVector<float>* tcdepths = _sp->cps.getDepthsRcTc(_rc, _sgmTCams[c], _scale, midDepth, _sp->rcTcDepthsHalfLimit);
        if(sizeOfStaticVector<float>(tcdepths) < 50)
        {
            // fallback if we don't have enough valid samples over the epipolar line
            if(tcdepths != nullptr)
            {
                delete tcdepths;
                tcdepths = nullptr;
            }
            float avMinDist, avMidDist, avMaxDist;
            _sp->cps.getMinMaxdepths(_rc, _sgmTCams, avMinDist, avMidDist, avMaxDist);
            tcdepths = _sp->cps.getDepthsByPixelSize(_rc, avMinDist, avMidDist, avMaxDist, _scale, _sp->rcDepthsCompStep);

            if(sizeOfStaticVector<float>(tcdepths) < 50)
            {
                if(tcdepths != nullptr)
                {
                    delete tcdepths;
                    tcdepths = nullptr;
                }
            }
        }

        if(tcdepths != nullptr)
        {
            alldepths->push_back(tcdepths);
            tcamsNew.push_back(_sgmTCams[c]);
        }
    }

    _sgmTCams = tcamsNew;

    return alldepths;
}

void SemiGlobalMatchingRc::computeDepthsTcamsLimits(StaticVector<StaticVector<float>*>* alldepths)
{
    _depthsTcamsLimits.resize(_sgmTCams.size());

    for(int c = 0; c < _sgmTCams.size(); c++)
    {
        const float d1 = (*(*alldepths)[c])[0];
        const float d2 = (*(*alldepths)[c])[(*alldepths)[c]->size() - 1];

        int id1 = _depths->indexOfNearestSorted(d1);
        int id2 = _depths->indexOfNearestSorted(d2);

        if(id1 == -1)
            id1 = 0;

        if(id2 == -1)
            id2 = _depths->size() - 1;

        // clamp to keep only the closest depths if we have too much inputs (> maxDepthsToSweep)
        id2 = std::min(id1 + _sp->maxDepthsToSweep - 1, id2);
        _depthsTcamsLimits[c] = Pixel(id1, id2 - id1 + 1);
    }
}

void SemiGlobalMatchingRc::computeDepthsAndResetTCams()
{
    std::size_t nbObsDepths;
    float minObsDepth, maxObsDepth, midObsDepth;
    _sp->mp->getMinMaxMidNbDepth(_rc, minObsDepth, maxObsDepth, midObsDepth, nbObsDepths, _sp->seedsRangePercentile);

    StaticVector<StaticVector<float>*>* alldepths;

    // all depths from the principal ray provided by target cameras
    if(nbObsDepths < 20)
      alldepths = computeAllDepthsAndResetTCams(-1);
    else
      alldepths = computeAllDepthsAndResetTCams(midObsDepth);

    float minDepthAll = std::numeric_limits<float>::max();
    float maxDepthAll = 0.0f;
    for(int i = 0; i < alldepths->size(); i++)
    {
        for(int j = 0; j < (*alldepths)[i]->size(); j++)
        {
            float depth = (*(*alldepths)[i])[j];
            minDepthAll = std::min(minDepthAll, depth);
            maxDepthAll = std::max(maxDepthAll, depth);
        }
    }

    if(!_sp->useSeedsToCompDepthsToSweep)
    {
        computeDepths(minDepthAll, maxDepthAll, alldepths);
        if(_sp->saveDepthsToSweepToTxtForVis)
        {
            std::string fn = _sp->mp->getDepthMapsFolder() + std::to_string(_sp->mp->getViewId(_rc)) + "depthsAll.txt";
            FILE* f = fopen(fn.c_str(), "w");
            for(int j = 0; j < _depths->size(); j++)
            {
                float depth = (*_depths)[j];
                fprintf(f, "%f\n", depth);
            }
            fclose(f);
        }
        selectBestDepthsRange(_sp->maxDepthsToStore, alldepths);
    }
    else
    {
        float minDepth = minDepthAll;
        float maxDepth = maxDepthAll;

        // if we get enough information from seeds, adjust min/maxDepth
        if(nbObsDepths > 100)
        {
            minDepth = minObsDepth * (1.0f - _sp->seedsRangeInflate);
            maxDepth = maxObsDepth * (1.0f + _sp->seedsRangeInflate);

            if(maxDepthAll < minDepth || minDepthAll > maxDepth)
            {
                // no intersection between min/maxDepth and min/maxDepthAll
                // keep min/maxDepth value as is
            }
            else
            {
                // min/maxDepth intersection with min/maxDepthAll
                minDepth = std::max(minDepthAll, minDepth);
                maxDepth = std::min(maxDepthAll, maxDepth);
            }
        }

        // build the list of "best" depths for rc, from all tc cameras depths
        computeDepths(minDepth, maxDepth, alldepths);

        if(_sp->saveDepthsToSweepToTxtForVis)
        {
            std::string fn = _sp->mp->getDepthMapsFolder() + std::to_string(_sp->mp->getViewId(_rc)) + "depthsAll.txt";
            FILE* f = fopen(fn.c_str(), "w");
            for(int j = 0; j < _depths->size(); j++)
            {
                float depth = (*_depths)[j];
                fprintf(f, "%f\n", depth);
            }
            fclose(f);
        }

        // filter out depths if computeDepths gave too many values
        selectBestDepthsRange(_sp->maxDepthsToStore, alldepths);
    }

    // fill depthsTcamsLimits member variable with index range of depths to sweep
    computeDepthsTcamsLimits(alldepths);

    if(_sp->saveDepthsToSweepToTxtForVis)
    {
        std::string fn = _sp->mp->getDepthMapsFolder() + std::to_string(_sp->mp->getViewId(_rc)) + "depthsTcamsLimits.txt";
        FILE* f = fopen(fn.c_str(), "w");
        for(int j = 0; j < _depthsTcamsLimits.size(); j++)
        {
            Pixel l = _depthsTcamsLimits[j];
            // fprintf(f,"%f %f\n",(*depths)[l.x],(*depths)[l.x+l.y-1]);
            fprintf(f, "%i %i\n", l.x, l.y);
        }
        fclose(f);
    }

    if(_sp->saveDepthsToSweepToTxtForVis)
    {
        std::string fn = _sp->mp->getDepthMapsFolder() + std::to_string(_sp->mp->getViewId(_rc)) + "depths.txt";
        FILE* f = fopen(fn.c_str(), "w");
        for(int j = 0; j < _depths->size(); j++)
        {
            float depth = (*_depths)[j];
            fprintf(f, "%f\n", depth);
        }
        fclose(f);
    }

    if(_sp->saveDepthsToSweepToTxtForVis)
    {
        for(int i = 0; i < alldepths->size(); i++)
        {
            std::string fn = _sp->mp->getDepthMapsFolder() + std::to_string(_sp->mp->getViewId(_rc)) + "depths" + mvsUtils::num2str(i) + ".txt";
            FILE* f = fopen(fn.c_str(), "w");
            for(int j = 0; j < (*alldepths)[i]->size(); j++)
            {
                float depth = (*(*alldepths)[i])[j];
                fprintf(f, "%f\n", depth);
            }
            fclose(f);
        }
    }

    if(_sp->saveDepthsToSweepToTxtForVis)
    {
        OrientedPoint rcplane;
        rcplane.p = _sp->mp->CArr[_rc];
        rcplane.n = _sp->mp->iRArr[_rc] * Point3d(0.0, 0.0, 1.0);
        rcplane.n = rcplane.n.normalize();

        std::string fn = _sp->mp->getDepthMapsFolder() + std::to_string(_sp->mp->getViewId(_rc)) + "rcDepths.txt";
        FILE* f = fopen(fn.c_str(), "w");
        float depth = minDepthAll;
        while(depth < maxDepthAll)
        {
            fprintf(f, "%f\n", depth);
            Point3d p = rcplane.p + rcplane.n * depth;
            depth = depth + _sp->mp->getCamPixelSize(p, _rc);
        }
        fclose(f);
    }

    if(_sp->mp->verbose)
        ALICEVISION_LOG_DEBUG("rc depths: " << _depths->size());

    deleteArrayOfArrays<float>(&alldepths);
}

void SemiGlobalMatchingRc::getSubDepthsForTCam( int tcamid, std::vector<float>& out )
{
    out.resize(_depthsTcamsLimits[tcamid].y);

    for(int i = 0; i<_depthsTcamsLimits[tcamid].y; i++ )
    {
        out[i] = (*_depths)[_depthsTcamsLimits[tcamid].x + i];
    }
}

bool SemiGlobalMatchingRc::sgmrc(bool checkIfExists)
{
    if(_sp->mp->verbose)
      ALICEVISION_LOG_DEBUG("SGM (rc: " << (_rc + 1) << " / " << _sp->mp->ncams << ")");

    if(_sgmTCams.size() == 0)
    {
      return false;
    }

    if((mvsUtils::FileExists(_sp->getSGM_idDepthMapFileName(_sp->mp->getViewId(_rc), _scale, _step))) && (checkIfExists))
    {
      ALICEVISION_LOG_INFO("Already computed: " + _sp->getSGM_idDepthMapFileName(_sp->mp->getViewId(_rc), _scale, _step));
      return false;
    }

    long tall = clock();

<<<<<<< HEAD
    const int volDimX = w;
    const int volDimY = h;
    const int volDimZ = depths->size();
=======
    const int volDimX = _width;
    const int volDimY = _height;
    const int volDimZ = _depths->size();
    float volumeMBinGPUMem = 0.0f;
>>>>>>> 00b6f30a

    sp->cps.cameraToDevice( rc, tcams );

// #define FORCE_ZDIM_LIMIT 32
#undef  FORCE_ZDIM_LIMIT
#ifndef FORCE_ZDIM_LIMIT
    const long gpu_bytes_reqd_per_plane = volDimX * volDimY * sizeof(float) * 2; // safety margin 100%
    const long gpu_bytes_free = sp->cps.getDeviceMemoryInfo().x * 1024 * 1024;
    int        zDimsAtATime = depths->size();
    const int  camsAtATime  = tcams.size();
    if( gpu_bytes_reqd_per_plane * zDimsAtATime * camsAtATime > gpu_bytes_free )
    {
        while( zDimsAtATime > 1 && gpu_bytes_reqd_per_plane * zDimsAtATime * camsAtATime > gpu_bytes_free )
        {
            zDimsAtATime /= 2;
        }
    }
    if(sp->mp->verbose)
        ALICEVISION_LOG_DEBUG("bytes free on GPU: " << gpu_bytes_free
                           << "(" << (int)(gpu_bytes_free/1024.0f/1024.0f) << " MB)"<< std::endl
                           << "    estimated req'd bytes/plane: " << gpu_bytes_reqd_per_plane << std::endl
                           << "    estimated dims at a time: " << zDimsAtATime << std::endl
                           << "    cams at a time: " << camsAtATime << std::endl
                           << "    estimated total: " << gpu_bytes_reqd_per_plane * zDimsAtATime * camsAtATime
                           << " (" << (int)(gpu_bytes_reqd_per_plane * zDimsAtATime * camsAtATime/1024.0f/1024.0f) << " MB)" );
#else
    int zDimsAtATime = FORCE_ZDIM_LIMIT; // for example FORCE_ZDIM_LIMIT=32
#endif

    StaticVectorBool* rcSilhoueteMap = nullptr;
    if(_sp->useSilhouetteMaskCodedByColor)
    {
        rcSilhoueteMap = new StaticVectorBool();
        rcSilhoueteMap->reserve(_width * _height);
        rcSilhoueteMap->resize_with(_width * _height, true);
        _sp->cps.getSilhoueteMap(rcSilhoueteMap, _scale, _step, _sp->silhouetteMaskColor, _rc);
    }

    std::vector<std::vector<float> > subDepths( tcams.size() );
    for( int c = 0; c < tcams.size(); c++ )
    {
<<<<<<< HEAD
        getSubDepthsForTCam( c, subDepths[c] );
    }

    if(sp->mp->verbose)
    {
        std::ostringstream ostr;
        ostr << "In " << __FUNCTION__ << std::endl
             << "    rc camera " << rc << " has depth " << depths->size() << std::endl;
        for( int c = 0; c < tcams.size(); c++ )
            ostr << "    tc camera " << tcams[c]
                 << " uses " << subDepths[c].size() << " depths" << std::endl;

        ALICEVISION_LOG_DEBUG( ostr.str() );
    }

    std::vector<StaticVector<unsigned char> > simVolume;
    simVolume.resize( tcams.size() );

    /* request this device to allocate
     *   (max_img - 1) * X * Y * dims_at_a_time * sizeof(float)
     * of device memory.
     */
    int devid;
    cudaGetDevice( &devid );
    printf("Allocating %d times %d %d %d on device %d\n", tcams.size(),
                                             volDimX,
                                             volDimY,
                                             zDimsAtATime, devid );
    std::vector<CudaDeviceMemoryPitched<float, 3>*> volume_tmp_on_gpu;
    sp->cps.allocTempVolume( volume_tmp_on_gpu,
                             tcams.size(),
                             volDimX,
                             volDimY,
                             zDimsAtATime );

    std::vector<int> index_set( tcams.size() );
    for(int c = 0; c < tcams.size(); c++)
    {
        index_set[c] = c;
=======
        std::vector<float> subDepths;
        getSubDepthsForTCam(0, subDepths);
        SemiGlobalMatchingRcTc srt(subDepths, _rc, _sgmTCams[0], _scale, _step, _sp, rcSilhoueteMap);
        simVolume = srt.computeDepthSimMapVolume(volumeMBinGPUMem, _sgmWsh, _sgmGammaC, _sgmGammaP);
    }

    // recompute to all depths
    volumeMBinGPUMem = ((volumeMBinGPUMem / (float)_depthsTcamsLimits[0].y) * (float)volDimZ);

    SemiGlobalMatchingVolume* svol = new SemiGlobalMatchingVolume(volumeMBinGPUMem, volDimX, volDimY, volDimZ, _sp);
    svol->copyVolume(simVolume, _depthsTcamsLimits[0].x, _depthsTcamsLimits[0].y);
    delete simVolume;

    for(int c = 1; c < _sgmTCams.size(); c++)
    {
        std::vector<float> subDepths;
        getSubDepthsForTCam(c, subDepths);
        SemiGlobalMatchingRcTc* srt = new SemiGlobalMatchingRcTc(subDepths, _rc, _sgmTCams[c], _scale, _step, _sp, rcSilhoueteMap);
        simVolume = srt->computeDepthSimMapVolume(volumeMBinGPUMem, _sgmWsh, _sgmGammaC, _sgmGammaP);
        delete srt;
        svol->addVolumeSecondMin(simVolume,_depthsTcamsLimits[c].x,_depthsTcamsLimits[c].y);
        delete simVolume;
>>>>>>> 00b6f30a
    }
    SemiGlobalMatchingRcTc srt( index_set, subDepths, rc, tcams, scale, step, zDimsAtATime, sp, rcSilhoueteMap );
    srt.computeDepthSimMapVolume( simVolume, volume_tmp_on_gpu, wsh, gammaC, gammaP );

    sp->cps.freeTempVolume( volume_tmp_on_gpu );

    index_set.erase( index_set.begin() );
    SemiGlobalMatchingVolume svol( volDimX, volDimY, volDimZ, zDimsAtATime, sp );
    svol.copyVolume( simVolume[0], depthsTcamsLimits[0].x, depthsTcamsLimits[0].y);
    svol.addVolumeSecondMin( index_set, simVolume, depthsTcamsLimits );

<<<<<<< HEAD
    // Reduction of 'volume' (X, Y, Z) into 'volumeStepZ' (X, Y, Z/step)
    svol.cloneVolumeSecondStepZ();

    // Filter on the 3D volume to weight voxels based on their neighborhood strongness.
    // So it downweights local minimums that are not supported by their neighborhood.
    if(sp->doSGMoptimizeVolume) // this is here for experimental reason ... to show how SGGC work on non
                                // optimized depthmaps ... it must equals to true in normal case
    {
        svol.SGMoptimizeVolumeStepZ(rc, step, scale);
    }

    // For each pixel: choose the voxel with the minimal similarity value
    int zborder = 2;
    StaticVector<IdValue>* volumeBestIdVal = svol.getOrigVolumeBestIdValFromVolumeStepZ(zborder);
    svol.freeMem();
=======
    // reduction of 'volume' (X, Y, Z) into 'volumeStepZ' (X, Y, Z/step)
    svol->cloneVolumeSecondStepZ();

    // filter on the 3D volume to weight voxels based on their neighborhood strongness.
    // so it downweights local minimums that are not supported by their neighborhood.
    // this is here for experimental reason ... to show how SGGC work on non
    // optimized depthmaps ... it must equals to true in normal case
    if(_sp->doSGMoptimizeVolume)
        svol->SGMoptimizeVolumeStepZ(_rc, _step, 0, 0, _scale);

    // for each pixel: choose the voxel with the minimal similarity value
    const int zborder = 2;
    _volumeBestIdVal = svol->getOrigVolumeBestIdValFromVolumeStepZ(zborder);

    delete svol;
>>>>>>> 00b6f30a

    if(rcSilhoueteMap != nullptr)
    {
        for(int i = 0; i < _width * _height; i++)
        {
            if((*rcSilhoueteMap)[i])
            {
                (*_volumeBestIdVal)[i].id = 0;
                (*_volumeBestIdVal)[i].value = 1.0f;
            }
        }
        delete rcSilhoueteMap;
        rcSilhoueteMap = nullptr;
    }

    mvsUtils::printfElapsedTime(tall, "SGM (rc: " + mvsUtils::num2str(_rc) + " / " + mvsUtils::num2str(_sp->mp->ncams) + ")");

    if(_sp->exportIntermediateResults)
    {
        DepthSimMap* depthSimMapFinal = _sp->getDepthSimMapFromBestIdVal(_width, _height, _volumeBestIdVal, _scale, _step, _rc, zborder, _depths);
        depthSimMapFinal->saveToImage(_sp->mp->getDepthMapsFolder() + "sgm_" + std::to_string(_sp->mp->getViewId(_rc)) + "_" + "scale" + mvsUtils::num2str(depthSimMapFinal->scale) + "_step" + mvsUtils::num2str(depthSimMapFinal->step) + ".png", 1.0f);
        delete depthSimMapFinal;

        std::vector<unsigned short> volumeBestId(_volumeBestIdVal->size());
        for(int i = 0; i < _volumeBestIdVal->size(); i++)
          volumeBestId.at(i) = std::max(0, (*_volumeBestIdVal)[i].id);
        imageIO::writeImage(_sp->getSGM_idDepthMapFileName(_sp->mp->getViewId(_rc), _scale, _step), _width, _height, volumeBestId);
    }
    return true;
}

} // namespace depthMap
} // namespace aliceVision<|MERGE_RESOLUTION|>--- conflicted
+++ resolved
@@ -435,26 +435,19 @@
 
     long tall = clock();
 
-<<<<<<< HEAD
-    const int volDimX = w;
-    const int volDimY = h;
-    const int volDimZ = depths->size();
-=======
     const int volDimX = _width;
     const int volDimY = _height;
     const int volDimZ = _depths->size();
-    float volumeMBinGPUMem = 0.0f;
->>>>>>> 00b6f30a
-
-    sp->cps.cameraToDevice( rc, tcams );
+
+    _sp->cps.cameraToDevice(_rc, _sgmTCams);
 
 // #define FORCE_ZDIM_LIMIT 32
 #undef  FORCE_ZDIM_LIMIT
 #ifndef FORCE_ZDIM_LIMIT
     const long gpu_bytes_reqd_per_plane = volDimX * volDimY * sizeof(float) * 2; // safety margin 100%
-    const long gpu_bytes_free = sp->cps.getDeviceMemoryInfo().x * 1024 * 1024;
-    int        zDimsAtATime = depths->size();
-    const int  camsAtATime  = tcams.size();
+    const long gpu_bytes_free = _sp->cps.getDeviceMemoryInfo().x * 1024 * 1024;
+    int        zDimsAtATime = _depths->size();
+    const int  camsAtATime  = _sgmTCams.size();
     if( gpu_bytes_reqd_per_plane * zDimsAtATime * camsAtATime > gpu_bytes_free )
     {
         while( zDimsAtATime > 1 && gpu_bytes_reqd_per_plane * zDimsAtATime * camsAtATime > gpu_bytes_free )
@@ -462,7 +455,7 @@
             zDimsAtATime /= 2;
         }
     }
-    if(sp->mp->verbose)
+    if(_sp->mp->verbose)
         ALICEVISION_LOG_DEBUG("bytes free on GPU: " << gpu_bytes_free
                            << "(" << (int)(gpu_bytes_free/1024.0f/1024.0f) << " MB)"<< std::endl
                            << "    estimated req'd bytes/plane: " << gpu_bytes_reqd_per_plane << std::endl
@@ -483,27 +476,26 @@
         _sp->cps.getSilhoueteMap(rcSilhoueteMap, _scale, _step, _sp->silhouetteMaskColor, _rc);
     }
 
-    std::vector<std::vector<float> > subDepths( tcams.size() );
-    for( int c = 0; c < tcams.size(); c++ )
-    {
-<<<<<<< HEAD
+    std::vector<std::vector<float> > subDepths( _sgmTCams.size() );
+    for( int c = 0; c < _sgmTCams.size(); c++ )
+    {
         getSubDepthsForTCam( c, subDepths[c] );
     }
 
-    if(sp->mp->verbose)
+    if(_sp->mp->verbose)
     {
         std::ostringstream ostr;
         ostr << "In " << __FUNCTION__ << std::endl
-             << "    rc camera " << rc << " has depth " << depths->size() << std::endl;
-        for( int c = 0; c < tcams.size(); c++ )
-            ostr << "    tc camera " << tcams[c]
+             << "    rc camera " << _rc << " has depth " << _depths->size() << std::endl;
+        for( int c = 0; c < _sgmTCams.size(); c++ )
+            ostr << "    tc camera " << _sgmTCams[c]
                  << " uses " << subDepths[c].size() << " depths" << std::endl;
 
         ALICEVISION_LOG_DEBUG( ostr.str() );
     }
 
     std::vector<StaticVector<unsigned char> > simVolume;
-    simVolume.resize( tcams.size() );
+    simVolume.resize( _sgmTCams.size() );
 
     /* request this device to allocate
      *   (max_img - 1) * X * Y * dims_at_a_time * sizeof(float)
@@ -511,89 +503,47 @@
      */
     int devid;
     cudaGetDevice( &devid );
-    printf("Allocating %d times %d %d %d on device %d\n", tcams.size(),
+    printf("Allocating %d times %d %d %d on device %d\n", _sgmTCams.size(),
                                              volDimX,
                                              volDimY,
                                              zDimsAtATime, devid );
     std::vector<CudaDeviceMemoryPitched<float, 3>*> volume_tmp_on_gpu;
-    sp->cps.allocTempVolume( volume_tmp_on_gpu,
-                             tcams.size(),
+    _sp->cps.allocTempVolume( volume_tmp_on_gpu,
+                             _sgmTCams.size(),
                              volDimX,
                              volDimY,
                              zDimsAtATime );
 
-    std::vector<int> index_set( tcams.size() );
-    for(int c = 0; c < tcams.size(); c++)
+    std::vector<int> index_set( _sgmTCams.size() );
+    for(int c = 0; c < _sgmTCams.size(); c++)
     {
         index_set[c] = c;
-=======
-        std::vector<float> subDepths;
-        getSubDepthsForTCam(0, subDepths);
-        SemiGlobalMatchingRcTc srt(subDepths, _rc, _sgmTCams[0], _scale, _step, _sp, rcSilhoueteMap);
-        simVolume = srt.computeDepthSimMapVolume(volumeMBinGPUMem, _sgmWsh, _sgmGammaC, _sgmGammaP);
-    }
-
-    // recompute to all depths
-    volumeMBinGPUMem = ((volumeMBinGPUMem / (float)_depthsTcamsLimits[0].y) * (float)volDimZ);
-
-    SemiGlobalMatchingVolume* svol = new SemiGlobalMatchingVolume(volumeMBinGPUMem, volDimX, volDimY, volDimZ, _sp);
-    svol->copyVolume(simVolume, _depthsTcamsLimits[0].x, _depthsTcamsLimits[0].y);
-    delete simVolume;
-
-    for(int c = 1; c < _sgmTCams.size(); c++)
-    {
-        std::vector<float> subDepths;
-        getSubDepthsForTCam(c, subDepths);
-        SemiGlobalMatchingRcTc* srt = new SemiGlobalMatchingRcTc(subDepths, _rc, _sgmTCams[c], _scale, _step, _sp, rcSilhoueteMap);
-        simVolume = srt->computeDepthSimMapVolume(volumeMBinGPUMem, _sgmWsh, _sgmGammaC, _sgmGammaP);
-        delete srt;
-        svol->addVolumeSecondMin(simVolume,_depthsTcamsLimits[c].x,_depthsTcamsLimits[c].y);
-        delete simVolume;
->>>>>>> 00b6f30a
-    }
-    SemiGlobalMatchingRcTc srt( index_set, subDepths, rc, tcams, scale, step, zDimsAtATime, sp, rcSilhoueteMap );
-    srt.computeDepthSimMapVolume( simVolume, volume_tmp_on_gpu, wsh, gammaC, gammaP );
-
-    sp->cps.freeTempVolume( volume_tmp_on_gpu );
+    }
+    SemiGlobalMatchingRcTc srt( index_set, subDepths, _rc, _sgmTCams, _scale, _step, zDimsAtATime, _sp, rcSilhoueteMap );
+    srt.computeDepthSimMapVolume( simVolume, volume_tmp_on_gpu, _sgmWsh, _sgmGammaC, _sgmGammaP );
+
+    _sp->cps.freeTempVolume( volume_tmp_on_gpu );
 
     index_set.erase( index_set.begin() );
-    SemiGlobalMatchingVolume svol( volDimX, volDimY, volDimZ, zDimsAtATime, sp );
-    svol.copyVolume( simVolume[0], depthsTcamsLimits[0].x, depthsTcamsLimits[0].y);
-    svol.addVolumeSecondMin( index_set, simVolume, depthsTcamsLimits );
-
-<<<<<<< HEAD
+    SemiGlobalMatchingVolume svol( volDimX, volDimY, volDimZ, zDimsAtATime, _sp );
+    svol.copyVolume( simVolume[0], _depthsTcamsLimits[0].x, _depthsTcamsLimits[0].y);
+    svol.addVolumeSecondMin( index_set, simVolume, _depthsTcamsLimits );
+
     // Reduction of 'volume' (X, Y, Z) into 'volumeStepZ' (X, Y, Z/step)
     svol.cloneVolumeSecondStepZ();
 
     // Filter on the 3D volume to weight voxels based on their neighborhood strongness.
     // So it downweights local minimums that are not supported by their neighborhood.
-    if(sp->doSGMoptimizeVolume) // this is here for experimental reason ... to show how SGGC work on non
+    if(_sp->doSGMoptimizeVolume) // this is here for experimental reason ... to show how SGGC work on non
                                 // optimized depthmaps ... it must equals to true in normal case
     {
-        svol.SGMoptimizeVolumeStepZ(rc, step, scale);
+        svol.SGMoptimizeVolumeStepZ(_rc, _step, _scale);
     }
 
     // For each pixel: choose the voxel with the minimal similarity value
     int zborder = 2;
-    StaticVector<IdValue>* volumeBestIdVal = svol.getOrigVolumeBestIdValFromVolumeStepZ(zborder);
+    _volumeBestIdVal = svol.getOrigVolumeBestIdValFromVolumeStepZ(zborder);
     svol.freeMem();
-=======
-    // reduction of 'volume' (X, Y, Z) into 'volumeStepZ' (X, Y, Z/step)
-    svol->cloneVolumeSecondStepZ();
-
-    // filter on the 3D volume to weight voxels based on their neighborhood strongness.
-    // so it downweights local minimums that are not supported by their neighborhood.
-    // this is here for experimental reason ... to show how SGGC work on non
-    // optimized depthmaps ... it must equals to true in normal case
-    if(_sp->doSGMoptimizeVolume)
-        svol->SGMoptimizeVolumeStepZ(_rc, _step, 0, 0, _scale);
-
-    // for each pixel: choose the voxel with the minimal similarity value
-    const int zborder = 2;
-    _volumeBestIdVal = svol->getOrigVolumeBestIdValFromVolumeStepZ(zborder);
-
-    delete svol;
->>>>>>> 00b6f30a
 
     if(rcSilhoueteMap != nullptr)
     {
