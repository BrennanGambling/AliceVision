--- conflicted
+++ resolved
@@ -142,11 +142,7 @@
                         std::unique_ptr<Regions>& regions,
                         const image::Image<unsigned char>* mask = nullptr)
   {
-<<<<<<< HEAD
-    throw std::logic_error("Can't use " + EImageDescriberType_enumToString(getDescriberType()) + " image describer with an 8-bit image.");
-=======
     throw std::logic_error("Cannot use " + EImageDescriberType_enumToString(getDescriberType()) + " image describer with an 8-bit image.");
->>>>>>> 307ba988
     return false;
   }
 
@@ -161,11 +157,7 @@
                         std::unique_ptr<Regions>& regions,
                         const image::Image<unsigned char>* mask = nullptr)
   {
-<<<<<<< HEAD
-    throw std::logic_error("Can't use " + EImageDescriberType_enumToString(getDescriberType()) + " image describer with a float image.");
-=======
     throw std::logic_error("Cannot use " + EImageDescriberType_enumToString(getDescriberType()) + " image describer with a float image.");
->>>>>>> 307ba988
     return false;
   }
 
