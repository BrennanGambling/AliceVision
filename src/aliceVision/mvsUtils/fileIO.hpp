--- conflicted
+++ resolved
@@ -42,13 +42,8 @@
 
 FILE* mv_openFile(const MultiViewParams& mp, int index, EFileType mv_file_type, const char* readWrite);
 Matrix3x4 load3x4MatrixFromFile(FILE* fi);
-<<<<<<< HEAD
-void memcpyRGBImageFromFileToArr(int camId, std::vector<Color>& imgArr, const std::string& fileNameOrigStr, const MultiViewParams& mp,
-                                 int bandType);
-=======
-void loadImage(const std::string& path, const MultiViewParams* mp, int camId, Image& img,
+void loadImage(const std::string& path, const MultiViewParams& mp, int camId, Image& img,
                                  imageIO::EImageColorSpace colorspace, ImagesCache::ECorrectEV correctEV);
->>>>>>> 8cfb63b7
 
 bool DeleteDirectory(const std::string& sPath);
 
