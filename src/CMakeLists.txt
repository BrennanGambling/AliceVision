
# Copyright (c) 2012, 2013 openMVG authors.

# This Source Code Form is subject to the terms of the Mozilla Public
# License, v. 2.0. If a copy of the MPL was not distributed with this
# file, You can obtain one at http://mozilla.org/MPL/2.0/.

CMAKE_MINIMUM_REQUIRED(VERSION 2.6)

PROJECT(openMVG C CXX)

# guard against in-source builds
IF(${CMAKE_SOURCE_DIR} STREQUAL ${CMAKE_BINARY_DIR})
  message(FATAL_ERROR "In-source builds not allowed.")
ENDIF()

# ==============================================================================
# OpenMVG build options
# ==============================================================================
OPTION(OpenMVG_BUILD_SHARED "Build OpenMVG shared libs" OFF)
OPTION(OpenMVG_BUILD_TESTS "Build OpenMVG tests" OFF)
OPTION(OpenMVG_BUILD_DOC "Build OpenMVG documentation" ON)
OPTION(OpenMVG_BUILD_EXAMPLES "Build OpenMVG samples applications." ON)
OPTION(OpenMVG_BUILD_DOC "Build OpenMVG documentation." ON)
OPTION(OpenMVG_BUILD_OPENGL_EXAMPLES "Build OpenMVG openGL examples" OFF)
OPTION(OpenMVG_BUILD_COVERAGE "Enable code coverage generation (gcc only)" OFF)
OPTION(OpenMVG_USE_OPENMP "Enable OpenMP parallelization" ON)
OPTION(OpenMVG_USE_BOOST "Enable Boost" ON)

SET(OPENMVG_VERSION_MAJOR 0)
SET(OPENMVG_VERSION_MINOR 8)
SET(OPENMVG_VERSION_PATCH 1)
SET(OPENMVG_VERSION
    ${OPENMVG_VERSION_MAJOR}.${OPENMVG_VERSION_MINOR}.${OPENMVG_VERSION_PATCH})

# Default build is in Release mode
IF(NOT CMAKE_BUILD_TYPE AND NOT MSVC)
  SET(CMAKE_BUILD_TYPE "Release")
ENDIF(NOT CMAKE_BUILD_TYPE AND NOT MSVC)

# Set build path
SET(EXECUTABLE_OUTPUT_PATH "${PROJECT_BINARY_DIR}/${CMAKE_SYSTEM_NAME}-${CMAKE_SYSTEM_PROCESSOR}-${CMAKE_BUILD_TYPE}")
SET(LIBRARY_OUTPUT_PATH "${PROJECT_BINARY_DIR}/${CMAKE_SYSTEM_NAME}-${CMAKE_SYSTEM_PROCESSOR}-${CMAKE_BUILD_TYPE}")

IF (WIN32)
  ADD_DEFINITIONS(-DNOMINMAX)
  IF (MSVC)
    ADD_DEFINITIONS(/bigobj)
  ENDIF (MSVC)
ENDIF (WIN32)

# Set shared or static mode
IF(OpenMVG_BUILD_SHARED)
  SET(BUILD_SHARED_LIBS ON)
ELSEIF()
  SET(BUILD_SHARED_LIBS OFF)
ENDIF()

# suppress annoying osi_clp warning
IF ("${CMAKE_CXX_COMPILER_ID}" STREQUAL "Clang")
    ADD_DEFINITIONS(-Wno-deprecated-register)
ENDIF()

# ==============================================================================
# Check that submodule have been initialized and updated
# ==============================================================================
if(NOT EXISTS ${PROJECT_SOURCE_DIR}/dependencies/cereal/include)
  message(FATAL_ERROR
    "\n submodule(s) are missing, please update your repository:\n"
    "  > git submodule update -i\n")
endif()

# ==============================================================================
# Additional cmake find modules
# ==============================================================================
SET(CMAKE_MODULE_PATH
  ${CMAKE_MODULE_PATH} ${CMAKE_CURRENT_SOURCE_DIR}/cmakeFindModules)
INCLUDE(OptimizeForArchitecture)
OptimizeForArchitecture()
IF (SSE2_FOUND OR TARGET_ARCHITECTURE STREQUAL "native")
  IF (MSVC AND NOT ${CMAKE_CL_64})
    ADD_DEFINITIONS(/arch:SSE2)
  ENDIF (MSVC AND NOT ${CMAKE_CL_64})
  ADD_DEFINITIONS(-DOPENMVG_USE_SSE)
ENDIF ()
IF (UNIX AND NOT OpenMVG_BUILD_COVERAGE)
  SET(CMAKE_C_FLAGS_RELEASE "-O3")
  SET(CMAKE_CXX_FLAGS_RELEASE "-O3")
ENDIF ()

# ==============================================================================
# Check C++11 support
# ==============================================================================
INCLUDE(CXX11)
check_for_cxx11_compiler(CXX11_COMPILER)
# If a C++11 compiler is available, then set the appropriate flags
IF(CXX11_COMPILER)
  ADD_DEFINITIONS(-DOPENMVG_USE_CXX11)
  enable_cxx11()
  INCLUDE(CheckIncludeFileCXX)
  CHECK_INCLUDE_FILE_CXX(thread HAVE_CXX11_THREAD)
  IF (HAVE_CXX11_THREAD)
    ADD_DEFINITIONS(-DHAVE_CXX11_THREAD)
  ENDIF(HAVE_CXX11_THREAD)
    CHECK_INCLUDE_FILE_CXX(chrono HAVE_CXX11_CHRONO)
  IF (HAVE_CXX11_CHRONO)
    ADD_DEFINITIONS(-DHAVE_CXX11_CHRONO)
  ENDIF(HAVE_CXX11_CHRONO)
ENDIF(CXX11_COMPILER)

# ==============================================================================
# OpenMP detection
# ==============================================================================
IF (OpenMVG_USE_OPENMP)
  FIND_PACKAGE(OpenMP)
  IF (OPENMP_FOUND)
    SET(CMAKE_CXX_FLAGS "${CMAKE_CXX_FLAGS} ${OpenMP_CXX_FLAGS}")
    OPTION(OpenMVG_USE_OPENMP "Use OpenMP for parallelization" ON)
    ADD_DEFINITIONS(-DOPENMVG_USE_OPENMP)
    IF (NOT MSVC)
      IF ("${CMAKE_CXX_COMPILER_ID}" STREQUAL "Clang")
        # for those using the clang with OpenMP support
        LIST(APPEND OPENMVG_LIBRARY_DEPENDENCIES iomp)
      ELSE()
        LIST(APPEND OPENMVG_LIBRARY_DEPENDENCIES gomp)
      ENDIF()
    ENDIF (NOT MSVC)
ELSE (OpenMVG_USE_OPENMP)
    OPTION(OpenMVG_USE_OPENMP "Use OpenMP for parallelization" OFF)
    SET(OpenMVG_USE_OPENMP OFF CACHE BOOL "Use OpenMP for parallelization")
    REMOVE_DEFINITIONS(-DOPENMVG_USE_OPENMP)
  ENDIF (OPENMP_FOUND)
ENDIF (OpenMVG_USE_OPENMP)

# ==============================================================================
# enable code coverage generation (only with GCC)
# ==============================================================================
IF(OpenMVG_BUILD_COVERAGE AND CMAKE_COMPILER_IS_GNUCXX)
  MESSAGE("OpenMVG_BUILD_COVERAGE enabled")
  SET(CMAKE_BUILD_TYPE "Debug")
  ADD_DEFINITIONS(--coverage -fprofile-arcs -ftest-coverage)
  SET(CMAKE_EXE_LINKER_FLAGS
    "${CMAKE_EXE_LINKER_FLAGS} -fprofile-arcs -ftest-coverage")
ENDIF()

# ==============================================================================
# IMAGE IO detection
# ==============================================================================
IF (NOT APPLE)
  FIND_PACKAGE(JPEG QUIET)
  FIND_PACKAGE(PNG QUIET)
  FIND_PACKAGE(TIFF QUIET)
ENDIF (NOT APPLE)

# Folders
SET_PROPERTY(GLOBAL PROPERTY USE_FOLDERS ON)

# ==============================================================================
# SUBMODULE CONFIGURATION
# ==============================================================================
#- glfw
# ==============================================================================
IF (OpenMVG_BUILD_OPENGL_EXAMPLES)
  SET(GLFW_BUILD_EXAMPLES OFF CACHE BOOL "Do not build the GLFW example programs")
  SET(GLFW_BUILD_TESTS    OFF CACHE BOOL "Do not build the GLFW tests programs")
  SET(GLFW_BUILD_DOCS     OFF CACHE BOOL "Do not build the GLFW documentation")
  SET(GLFW_INSTALL        OFF CACHE BOOL "Do not generate the GLFW installation target")
  ADD_SUBDIRECTORY(dependencies/glfw)
  INCLUDE_DIRECTORIES(SYSTEM dependencies/glfw/include)
  SET_PROPERTY(TARGET glfw PROPERTY FOLDER OpenMVG/3rdParty/glfw)
ENDIF (OpenMVG_BUILD_OPENGL_EXAMPLES)

#- Mosek (linear programming interface)
#===============================================================================
FIND_PACKAGE(Mosek)
IF(MOSEK_FOUND)
  ADD_DEFINITIONS(-DOPENMVG_HAVE_MOSEK)
  SET(LP_INCLUDE_DIRS
    ${MOSEK_INCLUDE}
    ${CMAKE_CURRENT_SOURCE_DIR}/dependencies/osi_clp/Osi/src/OsiMsk/
  )
  INCLUDE_DIRECTORIES(${LP_INCLUDE_DIRS})
ENDIF(MOSEK_FOUND)

#INSTALL RULES
INSTALL(
  DIRECTORY ${CMAKE_CURRENT_SOURCE_DIR}/dependencies/
  DESTINATION include/openMVG_dependencies
  COMPONENT headers
  FILES_MATCHING PATTERN "*.hpp" PATTERN "*.h"
)

# ==============================================================================
# --END-- SUBMODULE CONFIGURATION
# ==============================================================================

# ==============================================================================
# Opencv is not used by openMVG but some samples show how to use openCV
#  and openMVG simultaneously
# ==============================================================================
OPTION(OpenMVG_USE_OPENCV "Build or not opencv+openMVG samples programs" OFF)

# ==============================================================================
# Since OpenCV 3, SIFT is no longer in the default modules. See
# https://github.com/itseez/opencv_contrib for more informations.
# Enable this to be able to use OpenCV SIFT in main_ComputeFeatures_OpenCV.
# ==============================================================================
OPTION(OpenMVG_USE_OCVSIFT "Add or not OpenCV SIFT in available features" OFF)

# ==============================================================================
# Enable cmake UNIT TEST framework
# ==============================================================================
IF (OpenMVG_BUILD_TESTS)
  ENABLE_TESTING()
ENDIF (OpenMVG_BUILD_TESTS)
# MACRO to ease UnitTesting
MACRO (UNIT_TEST NAMESPACE NAME EXTRA_LIBS)
  IF (OpenMVG_BUILD_TESTS)
    ADD_EXECUTABLE(${NAMESPACE}_test_${NAME} ${NAME}_test.cpp)

    SET_PROPERTY(TARGET ${NAMESPACE}_test_${NAME} PROPERTY FOLDER OpenMVG/test)

    TARGET_LINK_LIBRARIES(${NAMESPACE}_test_${NAME}
                          ${EXTRA_LIBS} # Extra libs MUST be first.
                          CppUnitLite ${OPENMVG_LIBRARY_DEPENDENCIES})
    ADD_TEST(NAME ${NAMESPACE}_test_${NAME} WORKING_DIRECTORY ${CMAKE_RUNTIME_OUTPUT_DIRECTORY}
             COMMAND $<TARGET_FILE:${NAMESPACE}_test_${NAME}>)
  ENDIF (OpenMVG_BUILD_TESTS)
ENDMACRO (UNIT_TEST)

# ==============================================================================
# Eigen
# ==============================================================================
# - internal by default,
# - external if EIGEN_INCLUDE_DIR_HINTS is defined
# ==============================================================================
IF(NOT DEFINED EIGEN_INCLUDE_DIR_HINTS)
  SET(EIGEN_INCLUDE_DIR_HINTS ${CMAKE_CURRENT_SOURCE_DIR}/third_party/eigen)
  SET(OpenMVG_USE_INTERNAL_EIGEN ON)
ENDIF()
FIND_PACKAGE(Eigen QUIET)
IF(EIGEN_FOUND)
  INCLUDE_DIRECTORIES(${EIGEN_INCLUDE_DIRS})
ENDIF(EIGEN_FOUND)
# Configure Eigen to use only MPL2 licensed code
ADD_DEFINITIONS(-DEIGEN_MPL2_ONLY)

# ==============================================================================
# Ceres
# ==============================================================================
# - internal by default (ceres-solver+cxsparse+miniglog),
# - external if CERES_DIR_HINTS and FIND_PACKAGE return a valid Ceres setup
# ==============================================================================
FIND_PACKAGE(Ceres QUIET HINTS ${CERES_DIR_HINTS})
IF(NOT Ceres_FOUND)
  MESSAGE(STATUS "No external CERES detected, using the embedded one.")
  SET(OpenMVG_USE_INTERNAL_CERES ON)
  SET(CERES_INCLUDE_DIRS
    ${CMAKE_CURRENT_SOURCE_DIR}/third_party/ceres-solver/include
    ${CMAKE_CURRENT_SOURCE_DIR}/third_party/ceres-solver/internal/ceres/miniglog
    ${PROJECT_BINARY_DIR}/third_party/ceres-solver/config)
    FILE(READ "${CMAKE_CURRENT_SOURCE_DIR}/third_party/ceres-solver/VERSION" CERES_CONFIG)
    STRING(REGEX REPLACE "version ([0-9.]+).*" "\\1" CERES_VERSION ${CERES_CONFIG})
  SET(CERES_LIBRARIES ceres cxsparse)
ENDIF()

# ==============================================================================
# Flann
# ==============================================================================
# - internal by default (flann),
# - external if FLANN_INCLUDE_DIR_HINTS and a valid Flann setup is found
# ==============================================================================
IF(NOT DEFINED FLANN_INCLUDE_DIR_HINTS)
  SET(FLANN_INCLUDE_DIR_HINTS ${CMAKE_CURRENT_SOURCE_DIR}/third_party/flann/src/cpp)
  SET(OpenMVG_USE_INTERNAL_FLANN ON)
ENDIF()
FIND_PACKAGE(Flann QUIET)
IF(NOT FLANN_FOUND OR OpenMVG_USE_INTERNAL_FLANN)
  SET(FLANN_INCLUDE_DIRS ${CMAKE_CURRENT_SOURCE_DIR}/third_party/flann/src/cpp)
  SET(FLANN_LIBRARY flann_cpp_s)
ENDIF()

# ==============================================================================
# CoinUtils
# ==============================================================================
# - internal by default (CoinUtils),
# - external if COINUTILS_INCLUDE_DIR_HINTS and a valid CoinUtils setup is found
# ==============================================================================
IF(NOT DEFINED COINUTILS_INCLUDE_DIR_HINTS)
  SET(COINUTILS_INCLUDE_DIR_HINTS ${CMAKE_CURRENT_SOURCE_DIR}/dependencies/osi_clp/CoinUtils/src/)
  SET(OpenMVG_USE_INTERNAL_COINUTILS ON)
ENDIF()
FIND_PACKAGE(CoinUtils QUIET)
IF(NOT COINUTILS_FOUND OR OpenMVG_USE_INTERNAL_COINUTILS)
  SET(COINUTILS_INCLUDE_DIRS ${CMAKE_CURRENT_SOURCE_DIR}/dependencies/osi_clp/CoinUtils/src/)
  SET(COINUTILS_LIBRARY lib_CoinUtils)
ENDIF()

## ==============================================================================
## Clp
## ==============================================================================
## - internal by default (Clp),
## - external if CLP_INCLUDE_DIR_HINTS and a valid Clp setup is found
## ==============================================================================
IF(NOT DEFINED CLP_INCLUDE_DIR_HINTS)
  SET(CLP_INCLUDE_DIR_HINTS ${CMAKE_CURRENT_SOURCE_DIR}/dependencies/osi_clp/Clp/src/)
  SET(OpenMVG_USE_INTERNAL_CLP ON)
ENDIF()
FIND_PACKAGE(Clp QUIET)
IF(NOT CLP_FOUND OR OpenMVG_USE_INTERNAL_CLP)
  SET(CLP_INCLUDE_DIRS
     ${CMAKE_CURRENT_SOURCE_DIR}/dependencies/osi_clp/Clp/src/
     ${CMAKE_CURRENT_SOURCE_DIR}/dependencies/osi_clp/Clp/src/OsiClp/)
  SET(CLP_LIBRARIES lib_clp lib_OsiClpSolver)
ENDIF()

# ==============================================================================
# Osi
# ==============================================================================
# - internal by default (Osi),
# - external if OSI_INCLUDE_DIR_HINTS and a valid Osi setup is found
# ==============================================================================
IF(NOT DEFINED OSI_INCLUDE_DIR_HINTS)
  SET(OSI_INCLUDE_DIR_HINTS ${CMAKE_CURRENT_SOURCE_DIR}/dependencies/osi_clp/Osi/src/)
  SET(OpenMVG_USE_INTERNAL_OSI ON)
ENDIF()
FIND_PACKAGE(Osi QUIET)
IF(NOT OSI_FOUND OR OpenMVG_USE_INTERNAL_OSI)
  SET(OSI_INCLUDE_DIRS ${CMAKE_CURRENT_SOURCE_DIR}/dependencies/osi_clp/Osi/src/Osi/)
  SET(OSI_LIBRARY lib_Osi)
ENDIF()

# ==============================================================================
# Internal CLP/OSI/COINUTILS libraries:
# ==============================================================================
IF (OpenMVG_USE_INTERNAL_OSI AND OpenMVG_USE_INTERNAL_CLP AND OpenMVG_USE_INTERNAL_COINUTILS)
  ADD_SUBDIRECTORY(dependencies/osi_clp/)
  SET_PROPERTY(TARGET lib_clp PROPERTY FOLDER OpenMVG/3rdParty/lib_clp)
  SET_PROPERTY(TARGET lib_CoinUtils PROPERTY FOLDER OpenMVG/3rdParty/lib_CoinUtils)
  SET_PROPERTY(TARGET lib_Osi PROPERTY FOLDER OpenMVG/3rdParty/lib_Osi)
  SET_PROPERTY(TARGET lib_OsiClpSolver PROPERTY FOLDER OpenMVG/3rdParty/lib_OsiClpSolver)
ENDIF()

# ==============================================================================
# Lemon
# ==============================================================================
# - internal by default (Lemon),
# - external if LEMON_INCLUDE_DIR_HINTS and a valid Lemon setup is found
# ==============================================================================
IF(NOT DEFINED LEMON_INCLUDE_DIR_HINTS)
  SET(LEMON_INCLUDE_DIR_HINTS ${CMAKE_CURRENT_SOURCE_DIR}/third_party/lemon)
  SET(OpenMVG_USE_INTERNAL_LEMON ON)
ENDIF()
FIND_PACKAGE(Lemon QUIET)
IF(NOT LEMON_FOUND OR OpenMVG_USE_INTERNAL_LEMON)
  SET(LEMON_INCLUDE_DIRS
    ${CMAKE_CURRENT_SOURCE_DIR}/third_party/lemon
    ${PROJECT_BINARY_DIR}/third_party/lemon)
  SET(LEMON_LIBRARY lemon)
ENDIF()


# ==============================================================================
# Boost
# ==============================================================================
# - optional, it allows to compile the vocabulary tree
# ==============================================================================
IF(OpenMVG_USE_BOOST)
    FIND_PACKAGE(Boost 1.53.0 QUIET COMPONENTS system filesystem program_options unit_test_framework)
    IF(Boost_FOUND)
       MESSAGE(STATUS "Boost ${Boost_LIB_VERSION} found")
       include_directories(${Boost_INCLUDE_DIRS})
       link_directories(${Boost_LIBRARIES})
       add_definitions(${Boost_DEFINITIONS})
    ELSE()
      MESSAGE(STATUS "Boost not found -- disabling the vocabulary tree")
      UPDATE_CACHE_VARIABLE(OpenMVG_USE_BOOST OFF)
    ENDIF(Boost_FOUND)
ENDIF(OpenMVG_USE_BOOST)



# ==============================================================================
# Third-party libraries:
# ==============================================================================
ADD_SUBDIRECTORY(third_party)

# ==============================================================================
# Include directories
# ==============================================================================
SET(OpenMVG_INCLUDE_DIRS
  ${CMAKE_CURRENT_SOURCE_DIR}
  ${JPEG_INCLUDE_DIR}
  ${PNG_INCLUDE_DIRS}
  ${TIFF_INCLUDE_DIR}
  ${CMAKE_CURRENT_SOURCE_DIR}/third_party
  ${CMAKE_CURRENT_SOURCE_DIR}/dependencies
  ${CMAKE_CURRENT_SOURCE_DIR}/dependencies/cereal/include
  ${LEMON_INCLUDE_DIRS}
  ${EIGEN_INCLUDE_DIRS}
  ${CERES_INCLUDE_DIRS}
  ${FLANN_INCLUDE_DIRS}
  ${LP_INCLUDE_DIRS}
  ${COINUTILS_INCLUDE_DIRS}
  ${CLP_INCLUDE_DIRS}
  ${OSI_INCLUDE_DIRS}
  CACHE PATH "include directories for openMVG and its dependencies"
)

INCLUDE_DIRECTORIES(${OpenMVG_INCLUDE_DIRS})

# ==============================================================================
# openMVG modules
# ==============================================================================
# The openMVG library itself
ADD_SUBDIRECTORY(openMVG)

# ==============================================================================
# openMVG libraries
# ==============================================================================
SET(OpenMVG_LIBRARIES
  openMVG_image
  openMVG_features
  openMVG_matching_image_collection
  openMVG_kvld
  openMVG_multiview
  openMVG_lInftyComputerVision
  openMVG_system
  openMVG_sfm)

FOREACH(omvglib ${OpenMVG_LIBRARIES})
  SET_PROPERTY(TARGET ${omvglib} PROPERTY FOLDER OpenMVG/OpenMVG)
ENDFOREACH()

# openMVG tutorial examples
IF (OpenMVG_BUILD_EXAMPLES)
  ADD_SUBDIRECTORY(openMVG_Samples)
ENDIF (OpenMVG_BUILD_EXAMPLES)

# Complete software(s) build on openMVG libraries
ADD_SUBDIRECTORY(software)

# software(s) under patent or commercial licence
# Included for research purpose only
ADD_SUBDIRECTORY(nonFree)

# ==============================================================================
# Documentation
# --------------------------
# Sphinx detection
# ==============================================================================
<<<<<<< HEAD
IF (OpenMVG_BUILD_DOC)
  FIND_PACKAGE(Sphinx)
  IF (EXISTS ${SPHINX_EXECUTABLE})
     SET(SPHINX_HTML_DIR "${CMAKE_CURRENT_BINARY_DIR}/htmlDoc")

     CONFIGURE_FILE(
       "${CMAKE_CURRENT_SOURCE_DIR}/../docs/sphinx/rst/conf.py"
       "${CMAKE_CURRENT_BINARY_DIR}/conf.py"
       @ONLY)

     ADD_CUSTOM_TARGET(doc ALL
       ${SPHINX_EXECUTABLE}
       -b html
       "${CMAKE_CURRENT_SOURCE_DIR}/../docs/sphinx/rst"
       "${SPHINX_HTML_DIR}"
       COMMENT "Building HTML documentation with Sphinx")

     SET_PROPERTY(TARGET doc PROPERTY FOLDER OpenMVG)

   ELSE (EXISTS ${SPHINX_EXECUTABLE})
     MESSAGE("Sphinx need to be installed to generate the documentation")
     UPDATE_CACHE_VARIABLE(OpenMVG_BUILD_DOC OFF)
   ENDIF (EXISTS ${SPHINX_EXECUTABLE})
ENDIF (OpenMVG_BUILD_DOC)
=======
IF(OpenMVG_BUILD_DOC)
  FIND_PACKAGE(Sphinx)
  IF (EXISTS ${SPHINX_EXECUTABLE})
    SET(SPHINX_HTML_DIR "${CMAKE_CURRENT_BINARY_DIR}/htmlDoc")

    CONFIGURE_FILE(
      "${CMAKE_CURRENT_SOURCE_DIR}/../docs/sphinx/rst/conf.py"
      "${CMAKE_CURRENT_BINARY_DIR}/conf.py"
      @ONLY)

    ADD_CUSTOM_TARGET(doc ALL
      ${SPHINX_EXECUTABLE}
      -b html
      "${CMAKE_CURRENT_SOURCE_DIR}/../docs/sphinx/rst"
      "${SPHINX_HTML_DIR}"
      COMMENT "Building HTML documentation with Sphinx")

    SET_PROPERTY(TARGET doc PROPERTY FOLDER OpenMVG)
>>>>>>> 670a3fbb

  ELSE (EXISTS ${SPHINX_EXECUTABLE})
    MESSAGE("Sphinx need to be installed to generate the documentation")
  ENDIF (EXISTS ${SPHINX_EXECUTABLE})
ENDIF()

MESSAGE("\n")

MESSAGE("** OpenMVG version: " ${OPENMVG_VERSION})
MESSAGE("** Build Shared libs: " ${OpenMVG_BUILD_SHARED})
MESSAGE("** Build OpenMVG tests: " ${OpenMVG_BUILD_TESTS})
MESSAGE("** Build OpenMVG documentation: " ${OpenMVG_BUILD_DOC})
MESSAGE("** Build OpenMVG samples applications: " ${OpenMVG_BUILD_EXAMPLES})
MESSAGE("** Build OpenMVG openGL examples: " ${OpenMVG_BUILD_OPENGL_EXAMPLES})
MESSAGE("** Enable code coverage generation: " ${OpenMVG_BUILD_COVERAGE})
MESSAGE("** Enable OpenMP parallelization: " ${OpenMVG_USE_OPENMP})
MESSAGE("** Build OpenCV+OpenMVG samples programs: " ${OpenMVG_USE_OPENCV})
MESSAGE("** Use OpenCV SIFT features: " ${OpenMVG_USE_OCVSIFT})

MESSAGE("\n")

IF(DEFINED OpenMVG_USE_INTERNAL_EIGEN)
  MESSAGE(STATUS "EIGEN: " ${EIGEN_VERSION} " (internal)")
ELSE()
  MESSAGE(STATUS "EIGEN: " ${EIGEN_VERSION} " (external)")
ENDIF()

IF(DEFINED OpenMVG_USE_INTERNAL_CERES)
  MESSAGE(STATUS "CERES: " ${CERES_VERSION} " (internal)")
ELSE()
  MESSAGE(STATUS "CERES: " ${CERES_VERSION} " (external)")
ENDIF()

IF(DEFINED OpenMVG_USE_INTERNAL_FLANN)
  MESSAGE(STATUS "FLANN: " ${FLANN_VERSION} " (internal)")
ELSE()
  MESSAGE(STATUS "FLANN: " ${FLANN_VERSION} " (external)")
ENDIF()

IF(DEFINED OpenMVG_USE_INTERNAL_TIFF)
  MESSAGE(STATUS "LIBTIFF: " ${TIFF_VERSION_STRING} " (internal)")
ELSE()
  MESSAGE(STATUS "LIBTIFF: " ${TIFF_VERSION_STRING} " (external)")
ENDIF()

IF(DEFINED OpenMVG_USE_INTERNAL_PNG)
  MESSAGE(STATUS "LIBPNG: " ${PNG_VERSION_STRING} " (internal)")
ELSE()
  MESSAGE(STATUS "LIBPNG: " ${PNG_VERSION_STRING} " (external)")
ENDIF()

IF(DEFINED OpenMVG_USE_INTERNAL_JPEG)
  MESSAGE(STATUS "LIBJPEG (internal)")
ELSE()
  MESSAGE(STATUS "LIBJPEG (external)")
ENDIF()

IF(DEFINED OpenMVG_USE_INTERNAL_CLP)
  MESSAGE(STATUS "CLP: " ${CLP_VERSION} " (internal)")
ELSE()
  MESSAGE(STATUS "CLP: " ${CLP_VERSION} " (external)")
ENDIF()

IF(DEFINED OpenMVG_USE_INTERNAL_COINUTILS)
  MESSAGE(STATUS "COINUTILS: " ${COINUTILS_VERSION} " (internal)")
ELSE()
  MESSAGE(STATUS "COINUTILS: " ${COINUTILS_VERSION} " (external)")
ENDIF()

IF(DEFINED OpenMVG_USE_INTERNAL_OSI)
  MESSAGE(STATUS "OSI: " ${OSI_VERSION} " (internal)")
ELSE()
  MESSAGE(STATUS "OSI: " ${OSI_VERSION} " (external)")
ENDIF()

IF(DEFINED OpenMVG_USE_INTERNAL_LEMON)
  MESSAGE(STATUS "LEMON: " ${LEMON_VERSION} " (internal)")
ELSE()
  MESSAGE(STATUS "LEMON: " ${LEMON_VERSION} " (external)")
ENDIF()

MESSAGE("\n")

# ==============================================================================
# INSTALL RULES
# ==============================================================================

INSTALL(EXPORT openMVG-targets DESTINATION lib)
INSTALL(EXPORT openMVG-targets
        DESTINATION share/openMVG/cmake FILE OpenMVGTargets.cmake)

#Adapt build include paths to install path
SET(OpenMVG_INCLUDE_DIRS
  "${OpenMVG_INCLUDE_DIRS}"
  "${CMAKE_INSTALL_PREFIX}/include/openMVG")

STRING(REGEX REPLACE
  "${CMAKE_CURRENT_SOURCE_DIR}"
  "${CMAKE_INSTALL_PREFIX}/include"
  OpenMVG_INCLUDE_DIRS
  "${OpenMVG_INCLUDE_DIRS}"
)
STRING(REGEX REPLACE
  "third_party"
  "openMVG/third_party"
  OpenMVG_INCLUDE_DIRS
  "${OpenMVG_INCLUDE_DIRS}"
)
STRING(REGEX REPLACE
  "dependencies"
  "openMVG_dependencies"
  OpenMVG_INCLUDE_DIRS
  "${OpenMVG_INCLUDE_DIRS}"
)
IF (OpenMVG_USE_INTERNAL_CERES)
  STRING(REGEX REPLACE
    "ceres-solver"
    "ceres"
    OpenMVG_INCLUDE_DIRS
    "${OpenMVG_INCLUDE_DIRS}"
  )
  STRING(REGEX REPLACE
    "internal/ceres/"
    ""
    OpenMVG_INCLUDE_DIRS
    "${OpenMVG_INCLUDE_DIRS}"
  )
ENDIF(OpenMVG_USE_INTERNAL_CERES)

# Create a OpenMVGConfig.cmake file. <name>Config.cmake files are searched by
# FIND_PACKAGE() automatically. We configure that file so that we can put any
# information we want in it, e.g. version numbers, include directories, etc.
CONFIGURE_FILE("${CMAKE_SOURCE_DIR}/cmakeFindModules/OpenMVGConfig.cmake.in"
               "${CMAKE_CURRENT_BINARY_DIR}/OpenMVGConfig.cmake" @ONLY)

INSTALL(FILES "${CMAKE_CURRENT_BINARY_DIR}/OpenMVGConfig.cmake"
        DESTINATION share/openMVG/cmake)
<|MERGE_RESOLUTION|>--- conflicted
+++ resolved
@@ -19,7 +19,6 @@
 # ==============================================================================
 OPTION(OpenMVG_BUILD_SHARED "Build OpenMVG shared libs" OFF)
 OPTION(OpenMVG_BUILD_TESTS "Build OpenMVG tests" OFF)
-OPTION(OpenMVG_BUILD_DOC "Build OpenMVG documentation" ON)
 OPTION(OpenMVG_BUILD_EXAMPLES "Build OpenMVG samples applications." ON)
 OPTION(OpenMVG_BUILD_DOC "Build OpenMVG documentation." ON)
 OPTION(OpenMVG_BUILD_OPENGL_EXAMPLES "Build OpenMVG openGL examples" OFF)
@@ -449,8 +448,7 @@
 # --------------------------
 # Sphinx detection
 # ==============================================================================
-<<<<<<< HEAD
-IF (OpenMVG_BUILD_DOC)
+IF(OpenMVG_BUILD_DOC)
   FIND_PACKAGE(Sphinx)
   IF (EXISTS ${SPHINX_EXECUTABLE})
      SET(SPHINX_HTML_DIR "${CMAKE_CURRENT_BINARY_DIR}/htmlDoc")
@@ -474,31 +472,7 @@
      UPDATE_CACHE_VARIABLE(OpenMVG_BUILD_DOC OFF)
    ENDIF (EXISTS ${SPHINX_EXECUTABLE})
 ENDIF (OpenMVG_BUILD_DOC)
-=======
-IF(OpenMVG_BUILD_DOC)
-  FIND_PACKAGE(Sphinx)
-  IF (EXISTS ${SPHINX_EXECUTABLE})
-    SET(SPHINX_HTML_DIR "${CMAKE_CURRENT_BINARY_DIR}/htmlDoc")
-
-    CONFIGURE_FILE(
-      "${CMAKE_CURRENT_SOURCE_DIR}/../docs/sphinx/rst/conf.py"
-      "${CMAKE_CURRENT_BINARY_DIR}/conf.py"
-      @ONLY)
-
-    ADD_CUSTOM_TARGET(doc ALL
-      ${SPHINX_EXECUTABLE}
-      -b html
-      "${CMAKE_CURRENT_SOURCE_DIR}/../docs/sphinx/rst"
-      "${SPHINX_HTML_DIR}"
-      COMMENT "Building HTML documentation with Sphinx")
-
-    SET_PROPERTY(TARGET doc PROPERTY FOLDER OpenMVG)
->>>>>>> 670a3fbb
-
-  ELSE (EXISTS ${SPHINX_EXECUTABLE})
-    MESSAGE("Sphinx need to be installed to generate the documentation")
-  ENDIF (EXISTS ${SPHINX_EXECUTABLE})
-ENDIF()
+
 
 MESSAGE("\n")
 
